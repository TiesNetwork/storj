#!/usr/bin/env bash
set -xueo pipefail

##
## Set up temporary directories, environment variables, and helper functions
##

STORJ_NUM_NODES=10
STORJ_NETWORK_HOST4=${STORJ_NETWORK_HOST4:-127.0.0.1}
STORJ_SIM_POSTGRES=${STORJ_SIM_POSTGRES:-""}

if [ -z "${STORJ_SIM_POSTGRES}" ]; then
    echo "Postgres is required for the satellite DB. Exiting."
    exit 1
fi

STORJ_NETWORK_DIR=$(mktemp -d -t tmp.XXXXXXXXXX)
export STORJ_NETWORK_DIR

cleanup() {
    git worktree remove -f "$RELEASE_DIR"
    git worktree remove -f "$BRANCH_DIR"
    rm -rf "$STORJ_NETWORK_DIR"
}
trap cleanup EXIT

BRANCH_DIR="$STORJ_NETWORK_DIR/branch"
RELEASE_DIR="$STORJ_NETWORK_DIR/release"

test() {
    DIR=$1
    shift

    PATH="$DIR"/bin:"$PATH" storj-sim -x --storage-nodes="$STORJ_NUM_NODES" --host="$STORJ_NETWORK_HOST4" network test -- bash "$SCRIPTDIR"/test-backwards.sh "$@"
}

test_release() {
    test "$RELEASE_DIR" "$@"
}

test_branch() {
    test "$BRANCH_DIR" "$@"
}

##
## Build the release and branch binaries and set up the network
##

# setup two different directories containing the code for the latest release tag
# and for the current branch code
git worktree add -f "$BRANCH_DIR" HEAD

latestReleaseCommit="$(git rev-list --exclude='*rc*' --tags --max-count=1)"
latestReleaseTag=$(git describe --tags "$latestReleaseCommit")
echo "Checking out latest release tag: $latestReleaseTag"
git worktree add -f "$RELEASE_DIR" "$latestReleaseCommit"

# delete this file that forces production config settings
rm -f "$RELEASE_DIR"/internal/version/release.go

# clear out release information
cat > "$RELEASE_DIR"/private/version/release.go <<EOF
// Copyright (C) 2020 Storj Labs, Inc.
// See LICENSE for copying information.

package version
EOF

SCRIPTDIR="$( cd "$( dirname "${BASH_SOURCE[0]}" )" >/dev/null 2>&1 && pwd )"

GOBIN="$RELEASE_DIR"/bin make -C "$RELEASE_DIR" install-sim
GOBIN="$BRANCH_DIR"/bin  make -C "$BRANCH_DIR" install-sim

echo "Overriding default max segment size to 6MiB"
pushd $RELEASE_DIR
    GOBIN=$RELEASE_DIR/bin go install -v -ldflags "-X 'storj.io/uplink.maxSegmentSize=6MiB'" storj.io/storj/cmd/uplink
popd
pushd $BRANCH_DIR
    GOBIN=$BRANCH_DIR/bin go install -v -ldflags "-X 'storj.io/uplink.maxSegmentSize=6MiB'" storj.io/storj/cmd/uplink
popd

# setup the network using the release
PATH="$RELEASE_DIR"/bin:"$PATH" storj-sim -x --host "$STORJ_NETWORK_HOST4" network --postgres="$STORJ_SIM_POSTGRES" setup

##
## Run some basic tests on the release branch, creating data for later tests.
##

# upload using everything release
test_release -b release-network-release-uplink upload

# check that it worked with everything release
test_release -b release-network-release-uplink download

##
## Change a bunch of settings to run on the current branch
##

SATELLITE_CONFIG="$(storj-sim network env SATELLITE_0_DIR)"/config.yaml

SATELLITE_CONFIG=$(storj-sim network env SATELLITE_0_DIR)/config.yaml

# this replaces anywhere that has "/release/" in the config file, which currently just renames the static dir paths
<<<<<<< HEAD
sed -i -e 's#/release/#/branch/#g' $SATELLITE_CONFIG

# replace any 140XX port with 100XX port to fix, satellite.API part removal from satellite.Core
sed -i -e "s#$STORJ_NETWORK_HOST4:140#$STORJ_NETWORK_HOST4:100#g" $SATELLITE_CONFIG

# add new address for admin panel
if ! grep -q "admin.address" $SATELLITE_CONFIG; then
    echo admin.address: $STORJ_NETWORK_HOST4:10005 >> $SATELLITE_CONFIG
=======
sed -i -e 's#/release/#/branch/#g' "$SATELLITE_CONFIG"

# replace any 140XX port with 100XX port to fix, satellite.API part removal from satellite.Core
sed -i -e "s#$STORJ_NETWORK_HOST4:140#$STORJ_NETWORK_HOST4:100#g" "$SATELLITE_CONFIG"

# add new address for admin panel
if ! grep -q "admin.address" "$SATELLITE_CONFIG"; then
    echo admin.address: "$STORJ_NETWORK_HOST4":10005 >> "$SATELLITE_CONFIG"
>>>>>>> 376547c3
fi

# create redis config if it's missing
REDIS_CONFIG=$(storj-sim network env REDIS_0_DIR)/redis.conf
if [ ! -f "$REDIS_CONFIG" ] ; then
    {
        echo "daemonize no"
        echo "bind $STORJ_NETWORK_HOST4"
        echo "port 10004"
        echo "timeout 0"
        echo "databases 2"
        echo "dbfilename sim.rdb"
        echo "dir ./"
    } >> "$REDIS_CONFIG"
fi

# keep half of the storage nodes on the old version
ln "$RELEASE_DIR"/bin/storagenode "$(storj-sim network env STORAGENODE_0_DIR)"/storagenode
ln "$RELEASE_DIR"/bin/storagenode "$(storj-sim network env STORAGENODE_1_DIR)"/storagenode
ln "$RELEASE_DIR"/bin/storagenode "$(storj-sim network env STORAGENODE_2_DIR)"/storagenode
ln "$RELEASE_DIR"/bin/storagenode "$(storj-sim network env STORAGENODE_3_DIR)"/storagenode
ln "$RELEASE_DIR"/bin/storagenode "$(storj-sim network env STORAGENODE_4_DIR)"/storagenode

# upgrade the trust configuration on the other half as the old configuration is
# most certainly not being used outside of test environments and is not
# backwards compatible (i.e. ignored)
sed -i -e "s#storage.whitelisted-satellites#storage2.trust.sources#g" "$(storj-sim network env STORAGENODE_5_DIR)"/config.yaml
sed -i -e "s#storage.whitelisted-satellites#storage2.trust.sources#g" "$(storj-sim network env STORAGENODE_6_DIR)"/config.yaml
sed -i -e "s#storage.whitelisted-satellites#storage2.trust.sources#g" "$(storj-sim network env STORAGENODE_7_DIR)"/config.yaml
sed -i -e "s#storage.whitelisted-satellites#storage2.trust.sources#g" "$(storj-sim network env STORAGENODE_8_DIR)"/config.yaml
sed -i -e "s#storage.whitelisted-satellites#storage2.trust.sources#g" "$(storj-sim network env STORAGENODE_9_DIR)"/config.yaml

# Run with 9 nodes to exercise more code paths with one node being offline.
STORJ_NUM_NODES=9

##
## Run tests on the branch under test.
##

# check that branch uplink + branch network can read fully release data
test_branch -b release-network-release-uplink download

# check that branch uplink + branch network can upload
test_branch -b branch-network-branch-uplink upload

##
## Run even more tests with the old uplink binary.
##

# overwrite new uplink with release branch and test the download
cp "$RELEASE_DIR"/bin/uplink "$BRANCH_DIR"/bin/uplink

# check that release uplink + branch network can read fully release data
test_branch -b release-network-release-uplink download

# check that release uplink + branch network can read fully branch data
test_branch -b branch-network-branch-uplink download

# check that release uplink + branch network can upload
test_branch -b branch-network-release-uplink upload

# check that release uplink + branch network can read mixed data
test_branch -b branch-network-release-uplink download

##
## Perform cleanup, deleting all of the files/buckets.
##

test_branch cleanup<|MERGE_RESOLUTION|>--- conflicted
+++ resolved
@@ -98,19 +98,7 @@
 
 SATELLITE_CONFIG="$(storj-sim network env SATELLITE_0_DIR)"/config.yaml
 
-SATELLITE_CONFIG=$(storj-sim network env SATELLITE_0_DIR)/config.yaml
-
 # this replaces anywhere that has "/release/" in the config file, which currently just renames the static dir paths
-<<<<<<< HEAD
-sed -i -e 's#/release/#/branch/#g' $SATELLITE_CONFIG
-
-# replace any 140XX port with 100XX port to fix, satellite.API part removal from satellite.Core
-sed -i -e "s#$STORJ_NETWORK_HOST4:140#$STORJ_NETWORK_HOST4:100#g" $SATELLITE_CONFIG
-
-# add new address for admin panel
-if ! grep -q "admin.address" $SATELLITE_CONFIG; then
-    echo admin.address: $STORJ_NETWORK_HOST4:10005 >> $SATELLITE_CONFIG
-=======
 sed -i -e 's#/release/#/branch/#g' "$SATELLITE_CONFIG"
 
 # replace any 140XX port with 100XX port to fix, satellite.API part removal from satellite.Core
@@ -119,7 +107,6 @@
 # add new address for admin panel
 if ! grep -q "admin.address" "$SATELLITE_CONFIG"; then
     echo admin.address: "$STORJ_NETWORK_HOST4":10005 >> "$SATELLITE_CONFIG"
->>>>>>> 376547c3
 fi
 
 # create redis config if it's missing
