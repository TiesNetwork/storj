--- conflicted
+++ resolved
@@ -196,10 +196,6 @@
 	return storj.NodeURL{ID: system.API.ID(), Address: system.API.Addr()}
 }
 
-<<<<<<< HEAD
-// Close closes all the subsystems in the Satellite system
-func (system *SatelliteSystem) Close() error {
-=======
 // AddUser adds user to a satellite. Password from newUser will be always overridden by FullName to have
 // known password which can be used automatically.
 func (system *Satellite) AddUser(ctx context.Context, newUser console.CreateUser, maxNumberOfProjects int) (*console.User, error) {
@@ -274,16 +270,12 @@
 
 // Close closes all the subsystems in the Satellite system.
 func (system *Satellite) Close() error {
->>>>>>> 376547c3
 	return errs.Combine(
 		system.API.Close(),
 		system.Core.Close(),
 		system.Repairer.Close(),
 		system.Admin.Close(),
-<<<<<<< HEAD
-=======
 		system.GC.Close(),
->>>>>>> 376547c3
 	)
 }
 
@@ -303,12 +295,9 @@
 	group.Go(func() error {
 		return errs2.IgnoreCanceled(system.Admin.Run(ctx))
 	})
-<<<<<<< HEAD
-=======
 	group.Go(func() error {
 		return errs2.IgnoreCanceled(system.GC.Run(ctx))
 	})
->>>>>>> 376547c3
 	return group.Wait()
 }
 
@@ -383,78 +372,6 @@
 	}
 	planet.databases = append(planet.databases, pointerDB)
 
-<<<<<<< HEAD
-		planet.databases = append(planet.databases, redis)
-
-		config := satellite.Config{
-			Server: server.Config{
-				Address:        "127.0.0.1:0",
-				PrivateAddress: "127.0.0.1:0",
-
-				Config: tlsopts.Config{
-					RevocationDBURL:     "bolt://" + filepath.Join(storageDir, "revocation.db"),
-					UsePeerCAWhitelist:  true,
-					PeerCAWhitelistPath: planet.whitelistPath,
-					PeerIDVersions:      "latest",
-					Extensions: extensions.Config{
-						Revocation:          false,
-						WhitelistSignedLeaf: false,
-					},
-				},
-			},
-			Debug: debug.Config{
-				Address: "",
-			},
-			Admin: admin.Config{
-				Address: "127.0.0.1:0",
-			},
-			Overlay: overlay.Config{
-				Node: overlay.NodeSelectionConfig{
-					UptimeCount:       0,
-					AuditCount:        0,
-					NewNodePercentage: 0,
-					OnlineWindow:      time.Minute,
-					DistinctIP:        false,
-					MinimumDiskSpace:  100 * memory.MB,
-
-					AuditReputationRepairWeight: 1,
-					AuditReputationUplinkWeight: 1,
-					AuditReputationAlpha0:       1,
-					AuditReputationBeta0:        0,
-					AuditReputationLambda:       0.95,
-					AuditReputationWeight:       1,
-					AuditReputationDQ:           0.6,
-				},
-				UpdateStatsBatchSize: 100,
-			},
-			Metainfo: metainfo.Config{
-				DatabaseURL:          "", // not used
-				MinRemoteSegmentSize: 0,  // TODO: fix tests to work with 1024
-				MaxInlineSegmentSize: 8000,
-				MaxCommitInterval:    1 * time.Hour,
-				Overlay:              true,
-				RS: metainfo.RSConfig{
-					MaxSegmentSize:   64 * memory.MiB,
-					MaxBufferMem:     memory.Size(256),
-					ErasureShareSize: memory.Size(256),
-					MinThreshold:     atLeastOne(planet.config.StorageNodeCount * 1 / 5),
-					RepairThreshold:  atLeastOne(planet.config.StorageNodeCount * 2 / 5),
-					SuccessThreshold: atLeastOne(planet.config.StorageNodeCount * 3 / 5),
-					TotalThreshold:   atLeastOne(planet.config.StorageNodeCount * 4 / 5),
-
-					MinTotalThreshold: (planet.config.StorageNodeCount * 4 / 5),
-					MaxTotalThreshold: (planet.config.StorageNodeCount * 4 / 5),
-					Validate:          false,
-				},
-				Loop: metainfo.LoopConfig{
-					CoalesceDuration: 1 * time.Second,
-				},
-				RateLimiter: metainfo.RateLimiterConfig{
-					Enabled:         true,
-					Rate:            1000,
-					CacheCapacity:   100,
-					CacheExpiration: 10 * time.Second,
-=======
 	redis, err := redisserver.Mini(ctx)
 	if err != nil {
 		return nil, err
@@ -480,7 +397,6 @@
 				Extensions: extensions.Config{
 					Revocation:          false,
 					WhitelistSignedLeaf: false,
->>>>>>> 376547c3
 				},
 			},
 		},
@@ -847,17 +763,7 @@
 	prefix := "satellite-admin" + strconv.Itoa(index)
 	log := planet.log.Named(prefix)
 
-<<<<<<< HEAD
-	liveAccounting, err := live.NewCache(log.Named("live-accounting"), config.LiveAccounting)
-	if err != nil {
-		return nil, errs.Wrap(err)
-	}
-	planet.databases = append(planet.databases, liveAccounting)
-
-	return satellite.NewAdmin(log, identity, db, pointerDB, revocationDB, liveAccounting, versionInfo, &config)
-=======
 	return satellite.NewAdmin(log, identity, db, versionInfo, &config, nil)
->>>>>>> 376547c3
 }
 
 func (planet *Planet) newRepairer(ctx context.Context, index int, identity *identity.FullIdentity, db satellite.DB, pointerDB metainfo.PointerDB, config satellite.Config, versionInfo version.Info) (*satellite.Repairer, error) {
