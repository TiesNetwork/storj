// Copyright (C) 2019 Storj Labs, Inc.
// See LICENSE for copying information.

package stripecoinpayments

import (
	"context"
	"errors"
	"fmt"
	"math"
	"math/big"
	"strconv"
	"sync"
	"time"

	"github.com/shopspring/decimal"
	"github.com/spacemonkeygo/monkit/v3"
	"github.com/stripe/stripe-go"
	"github.com/zeebo/errs"
	"go.uber.org/zap"

	"storj.io/common/memory"
	"storj.io/storj/satellite/accounting"
	"storj.io/storj/satellite/console"
	"storj.io/storj/satellite/payments"
	"storj.io/storj/satellite/payments/coinpayments"
)

var (
	// Error defines stripecoinpayments service error.
	Error = errs.Class("stripecoinpayments service error")
	// ErrNoCouponUsages indicates that there are no coupon usages.
	ErrNoCouponUsages = errs.Class("stripecoinpayments no coupon usages")

	mon = monkit.Package()
)

// hoursPerMonth is the number of months in a billing month. For the purpose of billing, the billing month is always 30 days.
const hoursPerMonth = 24 * 30

// Config stores needed information for payment service initialization.
type Config struct {
	StripeSecretKey              string        `help:"stripe API secret key" default:""`
	StripePublicKey              string        `help:"stripe API public key" default:""`
	CoinpaymentsPublicKey        string        `help:"coinpayments API public key" default:""`
	CoinpaymentsPrivateKey       string        `help:"coinpayments API private key key" default:""`
	TransactionUpdateInterval    time.Duration `help:"amount of time we wait before running next transaction update loop" default:"2m"`
	AccountBalanceUpdateInterval time.Duration `help:"amount of time we wait before running next account balance update loop" default:"2m"`
	ConversionRatesCycleInterval time.Duration `help:"amount of time we wait before running next conversion rates update loop" default:"10m"`
	AutoAdvance                  bool          `help:"toogle autoadvance feature for invoice creation" default:"false"`
	ListingLimit                 int           `help:"sets the maximum amount of items before we start paging on requests" default:"100" hidden:"true"`
}

// Service is an implementation for payment service via Stripe and Coinpayments.
//
// architecture: Service
type Service struct {
	log          *zap.Logger
	db           DB
	projectsDB   console.Projects
	usageDB      accounting.ProjectAccounting
	stripeClient StripeClient
	coinPayments *coinpayments.Client

	StorageMBMonthPriceCents decimal.Decimal
	EgressMBPriceCents       decimal.Decimal
	ObjectMonthPriceCents    decimal.Decimal
	// BonusRate amount of percents
	BonusRate int64
	// Coupon Values
	CouponValue        int64
	CouponDuration     int64
	CouponProjectLimit memory.Size
	// Minimum CoinPayment to create a coupon
	MinCoinPayment int64

	// Stripe Extended Features
	AutoAdvance bool

	mu       sync.Mutex
	rates    coinpayments.CurrencyRateInfos
	ratesErr error

	listingLimit      int
	nowFn             func() time.Time
	PaywallProportion float64
}

// NewService creates a Service instance.
func NewService(log *zap.Logger, stripeClient StripeClient, config Config, db DB, projectsDB console.Projects, usageDB accounting.ProjectAccounting, storageTBPrice, egressTBPrice, objectPrice string, bonusRate, couponValue, couponDuration int64, couponProjectLimit memory.Size, minCoinPayment int64, paywallProportion float64) (*Service, error) {

	coinPaymentsClient := coinpayments.NewClient(
		coinpayments.Credentials{
			PublicKey:  config.CoinpaymentsPublicKey,
			PrivateKey: config.CoinpaymentsPrivateKey,
		},
	)

	storageTBMonthDollars, err := decimal.NewFromString(storageTBPrice)
	if err != nil {
		return nil, err
	}
	egressTBDollars, err := decimal.NewFromString(egressTBPrice)
	if err != nil {
		return nil, err
	}
	objectMonthDollars, err := decimal.NewFromString(objectPrice)
	if err != nil {
		return nil, err
	}

	// change the precision from TB dollars to MB cents
	storageMBMonthPriceCents := storageTBMonthDollars.Shift(-6).Shift(2)
	egressMBPriceCents := egressTBDollars.Shift(-6).Shift(2)
	objectMonthPriceCents := objectMonthDollars.Shift(2)

	return &Service{
		log:                      log,
		db:                       db,
		projectsDB:               projectsDB,
		usageDB:                  usageDB,
		stripeClient:             stripeClient,
		coinPayments:             coinPaymentsClient,
		StorageMBMonthPriceCents: storageMBMonthPriceCents,
		EgressMBPriceCents:       egressMBPriceCents,
		ObjectMonthPriceCents:    objectMonthPriceCents,
		BonusRate:                bonusRate,
		CouponValue:              couponValue,
		CouponDuration:           couponDuration,
		CouponProjectLimit:       couponProjectLimit,
		MinCoinPayment:           minCoinPayment,
		AutoAdvance:              config.AutoAdvance,
		listingLimit:             config.ListingLimit,
		nowFn:                    time.Now,
		PaywallProportion:        paywallProportion,
	}, nil
}

// Accounts exposes all needed functionality to manage payment accounts.
func (service *Service) Accounts() payments.Accounts {
	return &accounts{service: service}
}

// updateTransactionsLoop updates all pending transactions in a loop.
func (service *Service) updateTransactionsLoop(ctx context.Context) (err error) {
	defer mon.Task()(&ctx)(&err)

<<<<<<< HEAD
	const limit = 100
	before := time.Now()
=======
	before := service.nowFn()
>>>>>>> 376547c3

	txsPage, err := service.db.Transactions().ListPending(ctx, 0, service.listingLimit, before)
	if err != nil {
		return err
	}

	if err := service.updateTransactions(ctx, txsPage.IDList(), txsPage.CreationTimes()); err != nil {
		return err
	}

	for txsPage.Next {
		if err = ctx.Err(); err != nil {
			return err
		}

		txsPage, err = service.db.Transactions().ListPending(ctx, txsPage.NextOffset, service.listingLimit, before)
		if err != nil {
			return err
		}

		if err := service.updateTransactions(ctx, txsPage.IDList(), txsPage.CreationTimes()); err != nil {
			return err
		}
	}

	return nil
}

// updateTransactions updates statuses and received amount for given transactions.
func (service *Service) updateTransactions(ctx context.Context, ids TransactionAndUserList, creationTimes map[coinpayments.TransactionID]time.Time) (err error) {
	defer mon.Task()(&ctx, ids)(&err)

	if len(ids) == 0 {
		service.log.Debug("no transactions found, skipping update")
		return nil
	}

	infos, err := service.coinPayments.Transactions().ListInfos(ctx, ids.IDList())
	if err != nil {
		return err
	}

	var updates []TransactionUpdate
	var applies coinpayments.TransactionIDList

	for id, info := range infos {
		service.log.Debug("Coinpayments results: ", zap.String("status", info.Status.String()), zap.String("id", id.String()))
		updates = append(updates,
			TransactionUpdate{
				TransactionID: id,
				Status:        info.Status,
				Received:      info.Received,
			},
		)

		// moment of CoinPayments receives funds, not when STORJ does
		// this was a business decision to not wait until StatusCompleted
		if info.Status >= coinpayments.StatusReceived {
			// monkit currently does not have a DurationVal
			mon.IntVal("coinpayment_duration").Observe(int64(time.Since(creationTimes[id])))
			applies = append(applies, id)
		}

		userID := ids[id]

		if !service.Accounts().PaywallEnabled(userID) {
			continue
		}

		rate, err := service.db.Transactions().GetLockedRate(ctx, id)
		if err != nil {
			service.log.Error(fmt.Sprintf("could not add promotional coupon for user %s", userID.String()), zap.Error(err))
			continue
		}

		cents := convertToCents(rate, &info.Received)

		if cents >= service.MinCoinPayment {
			err = service.Accounts().Coupons().AddPromotionalCoupon(ctx, userID)
			if err != nil {
				service.log.Error(fmt.Sprintf("could not add promotional coupon for user %s", userID.String()), zap.Error(err))
				continue
			}
		}
	}

	return service.db.Transactions().Update(ctx, updates, applies)
}

// applyAccountBalanceLoop fetches all unapplied transaction in a loop, applying transaction
// received amount to stripe customer balance.
func (service *Service) updateAccountBalanceLoop(ctx context.Context) (err error) {
	defer mon.Task()(&ctx)(&err)

<<<<<<< HEAD
	const limit = 100
	before := time.Now()
=======
	before := service.nowFn()
>>>>>>> 376547c3

	txsPage, err := service.db.Transactions().ListUnapplied(ctx, 0, service.listingLimit, before)
	if err != nil {
		return err
	}

	for _, tx := range txsPage.Transactions {
		if err = ctx.Err(); err != nil {
			return err
		}

		if err = service.applyTransactionBalance(ctx, tx); err != nil {
			return err
		}
	}

	for txsPage.Next {
		if err = ctx.Err(); err != nil {
			return err
		}

<<<<<<< HEAD
		txsPage, err = service.db.Transactions().ListUnapplied(ctx, txsPage.NextOffset, limit, before)
=======
		txsPage, err = service.db.Transactions().ListUnapplied(ctx, txsPage.NextOffset, service.listingLimit, before)
>>>>>>> 376547c3
		if err != nil {
			return err
		}

		for _, tx := range txsPage.Transactions {
			if err = ctx.Err(); err != nil {
				return err
			}

			if err = service.applyTransactionBalance(ctx, tx); err != nil {
				return err
			}
		}
	}

	return nil
}

// applyTransactionBalance applies transaction received amount to stripe customer balance.
func (service *Service) applyTransactionBalance(ctx context.Context, tx Transaction) (err error) {
	defer mon.Task()(&ctx)(&err)

	cusID, err := service.db.Customers().GetCustomerID(ctx, tx.AccountID)
	if err != nil {
		return err
	}

	rate, err := service.db.Transactions().GetLockedRate(ctx, tx.ID)
	if err != nil {
		return err
	}

	cents := convertToCents(rate, &tx.Received)

	if cents <= 0 {
		service.log.Warn("Trying to deposit non-positive amount.",
			zap.Int64("USD cents", cents),
			zap.Stringer("Transaction ID", tx.ID),
			zap.Stringer("User ID", tx.AccountID),
		)
		return service.db.Transactions().Consume(ctx, tx.ID)
	}

	// Check for balance transactions created from previous failed attempt
	var depositDone, bonusDone bool
	it := service.stripeClient.CustomerBalanceTransactions().List(&stripe.CustomerBalanceTransactionListParams{Customer: stripe.String(cusID)})
	for it.Next() {
		cbt := it.CustomerBalanceTransaction()

		if cbt.Type != stripe.CustomerBalanceTransactionTypeAdjustment {
			continue
		}

		txID, ok := cbt.Metadata["txID"]
		if !ok {
			continue
		}
		if txID != tx.ID.String() {
			continue
		}

		switch cbt.Description {
		case StripeDepositTransactionDescription:
			depositDone = true
		case StripeDepositBonusTransactionDescription:
			bonusDone = true
		}
	}

	// The first balance transaction is for the actual deposit
	if !depositDone {
		params := &stripe.CustomerBalanceTransactionParams{
			Amount:      stripe.Int64(-cents),
			Customer:    stripe.String(cusID),
			Currency:    stripe.String(string(stripe.CurrencyUSD)),
			Description: stripe.String(StripeDepositTransactionDescription),
		}
		params.AddMetadata("txID", tx.ID.String())
		params.AddMetadata("storj_amount", tx.Amount.String())
		params.AddMetadata("storj_usd_rate", rate.String())
		_, err = service.stripeClient.CustomerBalanceTransactions().New(params)
		if err != nil {
			return err
		}
	}

	// The second balance transaction for the bonus
	if !bonusDone {
		params := &stripe.CustomerBalanceTransactionParams{
			Amount:      stripe.Int64(-cents * service.BonusRate / 100),
			Customer:    stripe.String(cusID),
			Currency:    stripe.String(string(stripe.CurrencyUSD)),
			Description: stripe.String(StripeDepositBonusTransactionDescription),
		}
		params.AddMetadata("txID", tx.ID.String())
		params.AddMetadata("percentage", strconv.Itoa(int(service.BonusRate)))
		_, err = service.stripeClient.CustomerBalanceTransactions().New(params)
		if err != nil {
			return err
		}
	}

	return service.db.Transactions().Consume(ctx, tx.ID)
}

// UpdateRates fetches new rates and updates service rate cache.
func (service *Service) UpdateRates(ctx context.Context) (err error) {
	defer mon.Task()(&ctx)(&err)

	rates, err := service.coinPayments.ConversionRates().Get(ctx)
	if coinpayments.ErrMissingPublicKey.Has(err) {
		rates = coinpayments.CurrencyRateInfos{}
		err = nil

		service.log.Info("Coinpayment client is missing public key")
	}

	service.mu.Lock()
	defer service.mu.Unlock()

	service.rates = rates
	service.ratesErr = err

	return err
}

// GetRate returns conversion rate for specified currencies.
func (service *Service) GetRate(ctx context.Context, curr1, curr2 coinpayments.Currency) (_ *big.Float, err error) {
	defer mon.Task()(&ctx)(&err)

	service.mu.Lock()
	defer service.mu.Unlock()

	if service.ratesErr != nil {
		return nil, Error.Wrap(err)
	}

	info1, ok := service.rates[curr1]
	if !ok {
		return nil, Error.New("no rate for currency %s", curr1)
	}
	info2, ok := service.rates[curr2]
	if !ok {
		return nil, Error.New("no rate for currency %s", curr2)
	}

	return new(big.Float).Quo(&info1.RateBTC, &info2.RateBTC), nil
}

// PrepareInvoiceProjectRecords iterates through all projects and creates invoice records if
// none exists.
func (service *Service) PrepareInvoiceProjectRecords(ctx context.Context, period time.Time) (err error) {
	defer mon.Task()(&ctx)(&err)

	now := service.nowFn().UTC()
	utc := period.UTC()

	start := time.Date(utc.Year(), utc.Month(), 1, 0, 0, 0, 0, time.UTC)
	end := time.Date(utc.Year(), utc.Month()+1, 0, 0, 0, 0, 0, time.UTC)

	if end.After(now) {
		return Error.New("allowed for past periods only")
	}

	var numberOfCustomers, numberOfRecords, numberOfCouponsUsages int
	customersPage, err := service.db.Customers().List(ctx, 0, service.listingLimit, end)
	if err != nil {
		return Error.Wrap(err)
	}
	numberOfCustomers += len(customersPage.Customers)

	records, usages, err := service.processCustomers(ctx, customersPage.Customers, start, end)
	if err != nil {
		return Error.Wrap(err)
	}
	numberOfRecords += records
	numberOfCouponsUsages += usages

	for customersPage.Next {
		if err = ctx.Err(); err != nil {
			return Error.Wrap(err)
		}

		customersPage, err = service.db.Customers().List(ctx, customersPage.NextOffset, service.listingLimit, end)
		if err != nil {
			return Error.Wrap(err)
		}

		records, usages, err := service.processCustomers(ctx, customersPage.Customers, start, end)
		if err != nil {
			return Error.Wrap(err)
		}
		numberOfRecords += records
		numberOfCouponsUsages += usages
	}

	service.log.Info("Number of processed entries.", zap.Int("Customers", numberOfCustomers), zap.Int("Projects", numberOfRecords), zap.Int("Coupons Usages", numberOfCouponsUsages))
	return nil
}

func (service *Service) processCustomers(ctx context.Context, customers []Customer, start, end time.Time) (int, int, error) {
	var allRecords []CreateProjectRecord
	var usages []CouponUsage
	for _, customer := range customers {
		projects, err := service.projectsDB.GetOwn(ctx, customer.UserID)
		if err != nil {
			return 0, 0, err
		}

		leftToCharge, records, err := service.createProjectRecords(ctx, customer.ID, projects, start, end)
		if err != nil {
			return 0, 0, err
		}

		allRecords = append(allRecords, records...)

		coupons, err := service.db.Coupons().ListByUserIDAndStatus(ctx, customer.UserID, payments.CouponActive)
		if err != nil {
			return 0, 0, err
		}

		// Apply any promotional credits (a.k.a. coupons) on the remainder.
		for _, coupon := range coupons {
			if coupon.Status == payments.CouponExpired {
				// this coupon has already been marked as expired.
				continue
			}

			if end.After(coupon.ExpirationDate()) {
				// this coupon is identified as expired for first time, mark it in the database
				if _, err = service.db.Coupons().Update(ctx, coupon.ID, payments.CouponExpired); err != nil {
					return 0, 0, err
				}
				continue
			}

			alreadyChargedAmount, err := service.db.Coupons().TotalUsage(ctx, coupon.ID)
			if err != nil {
				return 0, 0, err
			}
			remaining := coupon.Amount - alreadyChargedAmount

			amountToChargeFromCoupon := leftToCharge
			if amountToChargeFromCoupon >= remaining {
				amountToChargeFromCoupon = remaining
			}

			if amountToChargeFromCoupon > 0 {
				usages = append(usages, CouponUsage{
					Period:   start,
					Amount:   amountToChargeFromCoupon,
					Status:   CouponUsageStatusUnapplied,
					CouponID: coupon.ID,
				})

				leftToCharge -= amountToChargeFromCoupon
			}

			if amountToChargeFromCoupon < remaining && end.Equal(coupon.ExpirationDate()) {
				// the coupon was not fully spent, but this is the last month
				// it is valid for, so mark it as expired in database
				if _, err = service.db.Coupons().Update(ctx, coupon.ID, payments.CouponExpired); err != nil {
					return 0, 0, err
				}
			}
		}
	}

	return len(allRecords), len(usages), service.db.ProjectRecords().Create(ctx, allRecords, usages, start, end)
}

// createProjectRecords creates invoice project record if none exists.
func (service *Service) createProjectRecords(ctx context.Context, customerID string, projects []console.Project, start, end time.Time) (_ int64, _ []CreateProjectRecord, err error) {
	defer mon.Task()(&ctx)(&err)

	var records []CreateProjectRecord
	sumLeftToCharge := int64(0)
	for _, project := range projects {
		if err = ctx.Err(); err != nil {
			return 0, nil, err
		}

		if err = service.db.ProjectRecords().Check(ctx, project.ID, start, end); err != nil {
			if errors.Is(err, ErrProjectRecordExists) {
				service.log.Warn("Record for this project already exists.", zap.String("Customer ID", customerID), zap.String("Project ID", project.ID.String()))
				continue
			}

			return 0, nil, err
		}

		usage, err := service.usageDB.GetProjectTotal(ctx, project.ID, start, end)
		if err != nil {
			return 0, nil, err
		}

		// TODO: account for usage data.
		records = append(records,
			CreateProjectRecord{
				ProjectID: project.ID,
				Storage:   usage.Storage,
				Egress:    usage.Egress,
				Objects:   usage.ObjectCount,
			},
		)

		leftToCharge := service.calculateProjectUsagePrice(usage.Egress, usage.Storage, usage.ObjectCount).TotalInt64()
		if leftToCharge == 0 {
			continue
		}

		// If there is a Stripe coupon applied for the project owner, apply its
		// discount first before applying other credits of this user. This
		// avoids the issue with negative totals in invoices.
		leftToCharge, err = service.discountedProjectUsagePrice(ctx, customerID, leftToCharge)
		if err != nil {
			return 0, nil, err
		}

		sumLeftToCharge += leftToCharge
	}

	return sumLeftToCharge, records, nil
}

// InvoiceApplyProjectRecords iterates through unapplied invoice project records and creates invoice line items
// for stripe customer.
func (service *Service) InvoiceApplyProjectRecords(ctx context.Context, period time.Time) (err error) {
	defer mon.Task()(&ctx)(&err)

	now := service.nowFn().UTC()
	utc := period.UTC()

	start := time.Date(utc.Year(), utc.Month(), 1, 0, 0, 0, 0, time.UTC)
	end := time.Date(utc.Year(), utc.Month()+1, 0, 0, 0, 0, 0, time.UTC)

	if end.After(now) {
		return Error.New("allowed for past periods only")
	}

	projectRecords := 0
	recordsPage, err := service.db.ProjectRecords().ListUnapplied(ctx, 0, service.listingLimit, start, end)
	if err != nil {
		return Error.Wrap(err)
	}

	if err = service.applyProjectRecords(ctx, recordsPage.Records); err != nil {
		return Error.Wrap(err)
	}

	projectRecords += len(recordsPage.Records)

	for recordsPage.Next {
		if err = ctx.Err(); err != nil {
			return Error.Wrap(err)
		}

		// we are always starting from offset 0 because applyProjectRecords is changing project record state to applied
		recordsPage, err = service.db.ProjectRecords().ListUnapplied(ctx, 0, service.listingLimit, start, end)
		if err != nil {
			return Error.Wrap(err)
		}

		if err = service.applyProjectRecords(ctx, recordsPage.Records); err != nil {
			return Error.Wrap(err)
		}

		projectRecords += len(recordsPage.Records)
	}

	service.log.Info("Number of processed project records.", zap.Int("Project Records", projectRecords))
	return nil
}

// applyProjectRecords applies invoice intents as invoice line items to stripe customer.
func (service *Service) applyProjectRecords(ctx context.Context, records []ProjectRecord) (err error) {
	defer mon.Task()(&ctx)(&err)

	for _, record := range records {
		if err = ctx.Err(); err != nil {
			return err
		}

		proj, err := service.projectsDB.Get(ctx, record.ProjectID)
		if err != nil {
			return err
		}

		cusID, err := service.db.Customers().GetCustomerID(ctx, proj.OwnerID)
		if err != nil {
			if errors.Is(err, ErrNoCustomer) {
				service.log.Warn("Stripe customer does not exist for project owner.", zap.Stringer("Owner ID", proj.OwnerID), zap.Stringer("Project ID", proj.ID))
				continue
			}

			return err
		}

		if err = service.createInvoiceItems(ctx, cusID, proj.Name, record); err != nil {
			return err
		}
	}

	return nil
}

// createInvoiceItems consumes invoice project record and creates invoice line items for stripe customer.
func (service *Service) createInvoiceItems(ctx context.Context, cusID, projName string, record ProjectRecord) (err error) {
	defer mon.Task()(&ctx)(&err)

	if err = service.db.ProjectRecords().Consume(ctx, record.ID); err != nil {
		return err
	}

	items := service.InvoiceItemsFromProjectRecord(projName, record)
	for _, item := range items {
		item.Currency = stripe.String(string(stripe.CurrencyUSD))
		item.Customer = stripe.String(cusID)
		item.AddMetadata("projectID", record.ProjectID.String())

		_, err = service.stripeClient.InvoiceItems().New(item)
		if err != nil {
			return err
		}
	}

	return nil
}

// InvoiceItemsFromProjectRecord calculates Stripe invoice item from project record.
func (service *Service) InvoiceItemsFromProjectRecord(projName string, record ProjectRecord) (result []*stripe.InvoiceItemParams) {
	projectItem := &stripe.InvoiceItemParams{}
	projectItem.Description = stripe.String(fmt.Sprintf("Project %s - Object Storage (MB-Month)", projName))
	projectItem.Quantity = stripe.Int64(storageMBMonthDecimal(record.Storage).IntPart())
	storagePrice, _ := service.StorageMBMonthPriceCents.Float64()
	projectItem.UnitAmountDecimal = stripe.Float64(storagePrice)
	result = append(result, projectItem)

	projectItem = &stripe.InvoiceItemParams{}
	projectItem.Description = stripe.String(fmt.Sprintf("Project %s - Egress Bandwidth (MB)", projName))
	projectItem.Quantity = stripe.Int64(egressMBDecimal(record.Egress).IntPart())
	egressPrice, _ := service.EgressMBPriceCents.Float64()
	projectItem.UnitAmountDecimal = stripe.Float64(egressPrice)
	result = append(result, projectItem)

	projectItem = &stripe.InvoiceItemParams{}
	projectItem.Description = stripe.String(fmt.Sprintf("Project %s - Object Fee (Object-Month)", projName))
	projectItem.Quantity = stripe.Int64(objectMonthDecimal(record.Objects).IntPart())
	objectPrice, _ := service.ObjectMonthPriceCents.Float64()
	projectItem.UnitAmountDecimal = stripe.Float64(objectPrice)
	result = append(result, projectItem)

	return result
}

// InvoiceApplyCoupons iterates through unapplied project coupons and creates invoice line items
// for stripe customer.
func (service *Service) InvoiceApplyCoupons(ctx context.Context, period time.Time) (err error) {
	defer mon.Task()(&ctx)(&err)

	now := service.nowFn().UTC()
	utc := period.UTC()

	start := time.Date(utc.Year(), utc.Month(), 1, 0, 0, 0, 0, time.UTC)
	end := time.Date(utc.Year(), utc.Month()+1, 0, 0, 0, 0, 0, time.UTC)

	if end.After(now) {
		return Error.New("allowed for past periods only")
	}

	couponsUsages := 0
	usagePage, err := service.db.Coupons().ListUnapplied(ctx, 0, service.listingLimit, start)
	if err != nil {
		return Error.Wrap(err)
	}

	if err = service.applyCoupons(ctx, usagePage.Usages); err != nil {
		return Error.Wrap(err)
	}

	couponsUsages += len(usagePage.Usages)

	for usagePage.Next {
		if err = ctx.Err(); err != nil {
			return Error.Wrap(err)
		}

		// we are always starting from offset 0 because applyCoupons is changing coupon usage state to applied
		usagePage, err = service.db.Coupons().ListUnapplied(ctx, 0, service.listingLimit, start)
		if err != nil {
			return Error.Wrap(err)
		}

		if err = service.applyCoupons(ctx, usagePage.Usages); err != nil {
			return Error.Wrap(err)
		}

		couponsUsages += len(usagePage.Usages)
	}

	service.log.Info("Number of processed coupons usages.", zap.Int("Coupons Usages", couponsUsages))
	return nil
}

// applyCoupons applies concrete coupon usage as invoice line item.
func (service *Service) applyCoupons(ctx context.Context, usages []CouponUsage) (err error) {
	defer mon.Task()(&ctx)(&err)

	for _, usage := range usages {
		if err = ctx.Err(); err != nil {
			return err
		}

		coupon, err := service.db.Coupons().Get(ctx, usage.CouponID)
		if err != nil {
			return err
		}

		customerID, err := service.db.Customers().GetCustomerID(ctx, coupon.UserID)
		if err != nil {
			if errors.Is(err, ErrNoCustomer) {
				service.log.Warn("Stripe customer does not exist for coupon owner.", zap.Stringer("User ID", coupon.UserID), zap.Stringer("Coupon ID", coupon.ID))
				continue
			}

			return err
		}

		if err = service.createInvoiceCouponItems(ctx, coupon, usage, customerID); err != nil {
			return err
		}
	}

	return nil
}

// createInvoiceCouponItems consumes invoice project record and creates invoice line items for stripe customer.
func (service *Service) createInvoiceCouponItems(ctx context.Context, coupon payments.Coupon, usage CouponUsage, customerID string) (err error) {
	defer mon.Task()(&ctx, customerID, coupon)(&err)

	err = service.db.Coupons().ApplyUsage(ctx, usage.CouponID, usage.Period)
	if err != nil {
		return err
	}

	totalUsage, err := service.db.Coupons().TotalUsage(ctx, coupon.ID)
	if err != nil {
		return err
	}
	if totalUsage == coupon.Amount {
		_, err = service.db.Coupons().Update(ctx, coupon.ID, payments.CouponUsed)
		if err != nil {
			return err
		}
	}

	projectItem := &stripe.InvoiceItemParams{
		Amount:      stripe.Int64(-usage.Amount),
		Currency:    stripe.String(string(stripe.CurrencyUSD)),
		Customer:    stripe.String(customerID),
		Description: stripe.String(coupon.Description),
	}

	projectItem.AddMetadata("couponID", coupon.ID.String())

	_, err = service.stripeClient.InvoiceItems().New(projectItem)

	return err
}

// CreateInvoices lists through all customers and creates invoices.
func (service *Service) CreateInvoices(ctx context.Context, period time.Time) (err error) {
	defer mon.Task()(&ctx)(&err)

	now := service.nowFn().UTC()
	utc := period.UTC()

	start := time.Date(utc.Year(), utc.Month(), 1, 0, 0, 0, 0, time.UTC)
	end := time.Date(utc.Year(), utc.Month()+1, 0, 0, 0, 0, 0, time.UTC)

	if end.After(now) {
		return Error.New("allowed for past periods only")
	}

	invoices := 0
	cusPage, err := service.db.Customers().List(ctx, 0, service.listingLimit, end)
	if err != nil {
		return Error.Wrap(err)
	}

	for _, cus := range cusPage.Customers {
		if err = ctx.Err(); err != nil {
			return Error.Wrap(err)
		}

		if err = service.createInvoice(ctx, cus.ID, start); err != nil {
			return Error.Wrap(err)
		}
	}

	invoices += len(cusPage.Customers)

	for cusPage.Next {
		if err = ctx.Err(); err != nil {
			return Error.Wrap(err)
		}

		cusPage, err = service.db.Customers().List(ctx, cusPage.NextOffset, service.listingLimit, end)
		if err != nil {
			return Error.Wrap(err)
		}

		for _, cus := range cusPage.Customers {
			if err = ctx.Err(); err != nil {
				return Error.Wrap(err)
			}

			if err = service.createInvoice(ctx, cus.ID, start); err != nil {
				return Error.Wrap(err)
			}
		}

		invoices += len(cusPage.Customers)
	}

	service.log.Info("Number of created draft invoices.", zap.Int("Invoices", invoices))
	return nil
}

// createInvoice creates invoice for stripe customer. Returns nil error if there are no
// pending invoice line items for customer.
func (service *Service) createInvoice(ctx context.Context, cusID string, period time.Time) (err error) {
	defer mon.Task()(&ctx)(&err)

	description := fmt.Sprintf("Tardigrade Cloud Storage for %s %d", period.Month(), period.Year())

	_, err = service.stripeClient.Invoices().New(
		&stripe.InvoiceParams{
			Customer:    stripe.String(cusID),
			AutoAdvance: stripe.Bool(service.AutoAdvance),
			Description: stripe.String(description),
		},
	)

	if err != nil {
		if stripeErr, ok := err.(*stripe.Error); ok {
			switch stripeErr.Code {
			case stripe.ErrorCodeInvoiceNoCustomerLineItems:
				return nil
			default:
				return err
			}
		}
	}

	return nil
}

// FinalizeInvoices sets autoadvance flag on all draft invoices currently available in stripe.
func (service *Service) FinalizeInvoices(ctx context.Context) (err error) {
	defer mon.Task()(&ctx)(&err)

	params := &stripe.InvoiceListParams{
		Status: stripe.String("draft"),
	}

	invoicesIterator := service.stripeClient.Invoices().List(params)
	for invoicesIterator.Next() {
		stripeInvoice := invoicesIterator.Invoice()

		err := service.finalizeInvoice(ctx, stripeInvoice.ID)
		if err != nil {
			return Error.Wrap(err)
		}
	}

	return Error.Wrap(invoicesIterator.Err())
}

func (service *Service) finalizeInvoice(ctx context.Context, invoiceID string) (err error) {
	defer mon.Task()(&ctx)(&err)

	params := &stripe.InvoiceFinalizeParams{AutoAdvance: stripe.Bool(true)}
	_, err = service.stripeClient.Invoices().FinalizeInvoice(invoiceID, params)
	return err
}

// projectUsagePrice represents pricing for project usage.
type projectUsagePrice struct {
	Storage decimal.Decimal
	Egress  decimal.Decimal
	Objects decimal.Decimal
}

// Total returns project usage price total.
func (price projectUsagePrice) Total() decimal.Decimal {
	return price.Storage.Add(price.Egress).Add(price.Objects)
}

// Total returns project usage price total.
func (price projectUsagePrice) TotalInt64() int64 {
	return price.Storage.Add(price.Egress).Add(price.Objects).IntPart()
}

// calculateProjectUsagePrice calculate project usage price.
func (service *Service) calculateProjectUsagePrice(egress int64, storage, objects float64) projectUsagePrice {
	return projectUsagePrice{
		Storage: service.StorageMBMonthPriceCents.Mul(storageMBMonthDecimal(storage)).Round(0),
		Egress:  service.EgressMBPriceCents.Mul(egressMBDecimal(egress)).Round(0),
		Objects: service.ObjectMonthPriceCents.Mul(objectMonthDecimal(objects)).Round(0),
	}
}

// discountedProjectUsagePrice reduces the project usage price with the discount applied for the Stripe customer.
// The promotional coupons and bonus credits are not applied yet.
func (service *Service) discountedProjectUsagePrice(ctx context.Context, customerID string, projectUsagePrice int64) (int64, error) {
	customer, err := service.stripeClient.Customers().Get(customerID, nil)
	if err != nil {
		return 0, Error.Wrap(err)
	}

	if customer.Discount == nil {
		return projectUsagePrice, nil
	}

	coupon := customer.Discount.Coupon

	if coupon == nil {
		return projectUsagePrice, nil
	}

	if !coupon.Valid {
		return projectUsagePrice, nil
	}

	if coupon.AmountOff > 0 {
		service.log.Info("Applying Stripe discount.", zap.String("Customer ID", customerID), zap.Int64("AmountOff", coupon.AmountOff))

		discounted := projectUsagePrice - coupon.AmountOff
		if discounted < 0 {
			return 0, nil
		}
		return discounted, nil
	}

	if coupon.PercentOff > 0 {
		service.log.Info("Applying Stripe discount.", zap.String("Customer ID", customerID), zap.Float64("PercentOff", coupon.PercentOff))

		discount := int64(math.Round(float64(projectUsagePrice) * coupon.PercentOff / 100))
		return projectUsagePrice - discount, nil
	}

	return projectUsagePrice, nil
}

// SetNow allows tests to have the Service act as if the current time is whatever
// they want. This avoids races and sleeping, making tests more reliable and efficient.
func (service *Service) SetNow(now func() time.Time) {
	service.nowFn = now
}

// storageMBMonthDecimal converts storage usage from Byte-Hours to Megabyte-Months.
// The result is rounded to the nearest whole number, but returned as Decimal for convenience.
func storageMBMonthDecimal(storage float64) decimal.Decimal {
	return decimal.NewFromFloat(storage).Shift(-6).Div(decimal.NewFromInt(hoursPerMonth)).Round(0)
}

// egressMBDecimal converts egress usage from bytes to Megabytes
// The result is rounded to the nearest whole number, but returned as Decimal for convenience.
func egressMBDecimal(egress int64) decimal.Decimal {
	return decimal.NewFromInt(egress).Shift(-6).Round(0)
}

// objectMonthDecimal converts objects usage from Object-Hours to Object-Months.
// The result is rounded to the nearest whole number, but returned as Decimal for convenience.
func objectMonthDecimal(objects float64) decimal.Decimal {
	return decimal.NewFromFloat(objects).Div(decimal.NewFromInt(hoursPerMonth)).Round(0)
}<|MERGE_RESOLUTION|>--- conflicted
+++ resolved
@@ -145,12 +145,7 @@
 func (service *Service) updateTransactionsLoop(ctx context.Context) (err error) {
 	defer mon.Task()(&ctx)(&err)
 
-<<<<<<< HEAD
-	const limit = 100
-	before := time.Now()
-=======
 	before := service.nowFn()
->>>>>>> 376547c3
 
 	txsPage, err := service.db.Transactions().ListPending(ctx, 0, service.listingLimit, before)
 	if err != nil {
@@ -245,12 +240,7 @@
 func (service *Service) updateAccountBalanceLoop(ctx context.Context) (err error) {
 	defer mon.Task()(&ctx)(&err)
 
-<<<<<<< HEAD
-	const limit = 100
-	before := time.Now()
-=======
 	before := service.nowFn()
->>>>>>> 376547c3
 
 	txsPage, err := service.db.Transactions().ListUnapplied(ctx, 0, service.listingLimit, before)
 	if err != nil {
@@ -272,11 +262,7 @@
 			return err
 		}
 
-<<<<<<< HEAD
-		txsPage, err = service.db.Transactions().ListUnapplied(ctx, txsPage.NextOffset, limit, before)
-=======
 		txsPage, err = service.db.Transactions().ListUnapplied(ctx, txsPage.NextOffset, service.listingLimit, before)
->>>>>>> 376547c3
 		if err != nil {
 			return err
 		}
