// Copyright (C) 2019 Storj Labs, Inc.
// See LICENSE for copying information.

package satellite

import (
	"context"

	hw "github.com/jtolds/monkit-hw/v2"
	"github.com/spacemonkeygo/monkit/v3"

	"storj.io/common/identity"
	"storj.io/private/debug"
	"storj.io/storj/pkg/server"
	version_checker "storj.io/storj/private/version/checker"
	"storj.io/storj/satellite/accounting"
	"storj.io/storj/satellite/accounting/live"
	"storj.io/storj/satellite/accounting/projectbwcleanup"
	"storj.io/storj/satellite/accounting/rollup"
	"storj.io/storj/satellite/accounting/rolluparchive"
	"storj.io/storj/satellite/accounting/tally"
	"storj.io/storj/satellite/admin"
	"storj.io/storj/satellite/attribution"
	"storj.io/storj/satellite/audit"
	"storj.io/storj/satellite/compensation"
	"storj.io/storj/satellite/console"
	"storj.io/storj/satellite/console/consoleweb"
	"storj.io/storj/satellite/contact"
	"storj.io/storj/satellite/gc"
	"storj.io/storj/satellite/gracefulexit"
	"storj.io/storj/satellite/mailservice"
	"storj.io/storj/satellite/metainfo"
	"storj.io/storj/satellite/metainfo/expireddeletion"
	"storj.io/storj/satellite/metrics"
	"storj.io/storj/satellite/nodeapiversion"
	"storj.io/storj/satellite/orders"
	"storj.io/storj/satellite/overlay"
	"storj.io/storj/satellite/overlay/straynodes"
	"storj.io/storj/satellite/payments/paymentsconfig"
	"storj.io/storj/satellite/payments/stripecoinpayments"
	"storj.io/storj/satellite/repair/checker"
	"storj.io/storj/satellite/repair/irreparable"
	"storj.io/storj/satellite/repair/queue"
	"storj.io/storj/satellite/repair/repairer"
	"storj.io/storj/satellite/revocation"
	"storj.io/storj/satellite/snopayouts"
)

var mon = monkit.Package()

func init() {
	hw.Register(monkit.Default)
}

// DB is the master database for the satellite.
//
// architecture: Master Database
type DB interface {
	// MigrateToLatest initializes the database
	MigrateToLatest(ctx context.Context) error
	// CheckVersion checks the database is the correct version
	CheckVersion(ctx context.Context) error
	// Close closes the database
	Close() error

	// TestingMigrateToLatest initializes the database for testplanet.
	TestingMigrateToLatest(ctx context.Context) error

	// PeerIdentities returns a storage for peer identities
	PeerIdentities() overlay.PeerIdentities
	// OverlayCache returns database for caching overlay information
	OverlayCache() overlay.DB
	// Attribution returns database for partner keys information
	Attribution() attribution.DB
	// StoragenodeAccounting returns database for storing information about storagenode use
	StoragenodeAccounting() accounting.StoragenodeAccounting
	// ProjectAccounting returns database for storing information about project data use
	ProjectAccounting() accounting.ProjectAccounting
	// RepairQueue returns queue for segments that need repairing
	RepairQueue() queue.RepairQueue
	// Irreparable returns database for failed repairs
	Irreparable() irreparable.DB
	// Console returns database for satellite console
	Console() console.DB
<<<<<<< HEAD
	// Admin returns database for satellite administration
	Admin() admin.DB
	// Rewards returns database for marketing admin GUI
	Rewards() rewards.DB
=======
>>>>>>> 376547c3
	// Orders returns database for orders
	Orders() orders.DB
	// Containment returns database for containment
	Containment() audit.Containment
	// Buckets returns the database to interact with buckets
	Buckets() metainfo.BucketsDB
	// GracefulExit returns database for graceful exit
	GracefulExit() gracefulexit.DB
	// StripeCoinPayments returns stripecoinpayments database.
	StripeCoinPayments() stripecoinpayments.DB
	// SnoPayout returns database for payouts.
	SNOPayouts() snopayouts.DB
	// Compoensation tracks storage node compensation
	Compensation() compensation.DB
	// Revocation tracks revoked macaroons
	Revocation() revocation.DB
	// NodeAPIVersion tracks nodes observed api usage
	NodeAPIVersion() nodeapiversion.DB
}

// Config is the global config satellite.
type Config struct {
	Identity identity.Config
	Server   server.Config
	Debug    debug.Config

	Admin admin.Config

<<<<<<< HEAD
	Contact contact.Config
	Overlay overlay.Config
=======
	Contact    contact.Config
	Overlay    overlay.Config
	StrayNodes straynodes.Config
>>>>>>> 376547c3

	Metainfo metainfo.Config
	Orders   orders.Config

	Checker  checker.Config
	Repairer repairer.Config
	Audit    audit.Config

	GarbageCollection gc.Config

	ExpiredDeletion expireddeletion.Config

	Tally            tally.Config
	Rollup           rollup.Config
	RollupArchive    rolluparchive.Config
	LiveAccounting   live.Config
	ProjectBWCleanup projectbwcleanup.Config

	Mail mailservice.Config

	Payments paymentsconfig.Config

	Console consoleweb.Config

	Version version_checker.Config

	GracefulExit gracefulexit.Config

	Metrics metrics.Config

	Compensation compensation.Config

	ProjectLimit accounting.ProjectLimitConfig
}<|MERGE_RESOLUTION|>--- conflicted
+++ resolved
@@ -82,13 +82,6 @@
 	Irreparable() irreparable.DB
 	// Console returns database for satellite console
 	Console() console.DB
-<<<<<<< HEAD
-	// Admin returns database for satellite administration
-	Admin() admin.DB
-	// Rewards returns database for marketing admin GUI
-	Rewards() rewards.DB
-=======
->>>>>>> 376547c3
 	// Orders returns database for orders
 	Orders() orders.DB
 	// Containment returns database for containment
@@ -117,14 +110,9 @@
 
 	Admin admin.Config
 
-<<<<<<< HEAD
-	Contact contact.Config
-	Overlay overlay.Config
-=======
 	Contact    contact.Config
 	Overlay    overlay.Config
 	StrayNodes straynodes.Config
->>>>>>> 376547c3
 
 	Metainfo metainfo.Config
 	Orders   orders.Config
