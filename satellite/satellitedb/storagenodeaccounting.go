// Copyright (C) 2019 Storj Labs, Inc.
// See LICENSE for copying information.

package satellitedb

import (
	"context"
	"database/sql"
	"time"

	"github.com/zeebo/errs"

	"storj.io/common/storj"
	"storj.io/storj/private/dbutil"
	"storj.io/storj/private/dbutil/cockroachutil"
	"storj.io/storj/private/dbutil/pgutil"
	"storj.io/storj/satellite/accounting"
	"storj.io/storj/satellite/compensation"
	"storj.io/storj/satellite/satellitedb/dbx"
)

// StoragenodeAccounting implements the accounting/db StoragenodeAccounting interface.
type StoragenodeAccounting struct {
	db *satelliteDB
}

// SaveTallies records raw tallies of at rest data to the database.
func (db *StoragenodeAccounting) SaveTallies(ctx context.Context, latestTally time.Time, nodeData map[storj.NodeID]float64) (err error) {
	defer mon.Task()(&ctx)(&err)
	if len(nodeData) == 0 {
		return Error.New("In SaveTallies with empty nodeData")
	}
	var nodeIDs []storj.NodeID
	var totals []float64
	for id, total := range nodeData {
		nodeIDs = append(nodeIDs, id)
		totals = append(totals, total)
	}

	err = db.db.WithTx(ctx, func(ctx context.Context, tx *dbx.Tx) error {
		_, err = tx.Tx.ExecContext(ctx, db.db.Rebind(`
			INSERT INTO storagenode_storage_tallies (
				interval_end_time,
				node_id, data_total)
			SELECT
				$1,
				unnest($2::bytea[]), unnest($3::float8[])`),
			latestTally,
			pgutil.NodeIDArray(nodeIDs), pgutil.Float8Array(totals))
		if err != nil {
			return err
		}
		return tx.UpdateNoReturn_AccountingTimestamps_By_Name(ctx,
			dbx.AccountingTimestamps_Name(accounting.LastAtRestTally),
			dbx.AccountingTimestamps_Update_Fields{
				Value: dbx.AccountingTimestamps_Value(latestTally),
			},
		)
	})
	return Error.Wrap(err)
}

// GetTallies retrieves all raw tallies.
func (db *StoragenodeAccounting) GetTallies(ctx context.Context) (_ []*accounting.StoragenodeStorageTally, err error) {
	defer mon.Task()(&ctx)(&err)
	raws, err := db.db.All_StoragenodeStorageTally(ctx)
	out := make([]*accounting.StoragenodeStorageTally, len(raws))
	for i, r := range raws {
		nodeID, err := storj.NodeIDFromBytes(r.NodeId)
		if err != nil {
			return nil, Error.Wrap(err)
		}
		out[i] = &accounting.StoragenodeStorageTally{
			NodeID:          nodeID,
			IntervalEndTime: r.IntervalEndTime,
			DataTotal:       r.DataTotal,
		}
	}
	return out, Error.Wrap(err)
}

// GetTalliesSince retrieves all raw tallies since latestRollup.
func (db *StoragenodeAccounting) GetTalliesSince(ctx context.Context, latestRollup time.Time) (_ []*accounting.StoragenodeStorageTally, err error) {
	defer mon.Task()(&ctx)(&err)
	raws, err := db.db.All_StoragenodeStorageTally_By_IntervalEndTime_GreaterOrEqual(ctx, dbx.StoragenodeStorageTally_IntervalEndTime(latestRollup))
	out := make([]*accounting.StoragenodeStorageTally, len(raws))
	for i, r := range raws {
		nodeID, err := storj.NodeIDFromBytes(r.NodeId)
		if err != nil {
			return nil, Error.Wrap(err)
		}
		out[i] = &accounting.StoragenodeStorageTally{
			NodeID:          nodeID,
			IntervalEndTime: r.IntervalEndTime,
			DataTotal:       r.DataTotal,
		}
	}
	return out, Error.Wrap(err)
}

func (db *StoragenodeAccounting) getNodeIdsSince(ctx context.Context, since time.Time) (nodeids [][]byte, err error) {
	defer mon.Task()(&ctx)(&err)
	rows, err := db.db.QueryContext(ctx, db.db.Rebind(`select distinct storagenode_id from storagenode_bandwidth_rollups where interval_start >= $1`), since)
	if err != nil {
		return nil, Error.Wrap(err)
	}
	defer func() {
		err = errs.Combine(err, Error.Wrap(rows.Close()))
	}()

	for rows.Next() {
		var nodeid []byte
		err := rows.Scan(&nodeid)
		if err != nil {
			return nil, Error.Wrap(err)
		}
		nodeids = append(nodeids, nodeid)
	}
	err = rows.Err()
	if err != nil {
		return nil, Error.Wrap(rows.Err())
	}

	return nodeids, nil
}

func (db *StoragenodeAccounting) getBandwidthByNodeSince(ctx context.Context, latestRollup time.Time, nodeid []byte,
	cb func(context.Context, *accounting.StoragenodeBandwidthRollup) error) (err error) {
	defer mon.Task()(&ctx)(&err)

	pageLimit := db.db.opts.ReadRollupBatchSize
	if pageLimit <= 0 {
		pageLimit = 10000
	}

	var cursor *dbx.Paged_StoragenodeBandwidthRollup_By_StoragenodeId_And_IntervalStart_GreaterOrEqual_Continuation
	for {
		rollups, next, err := db.db.Paged_StoragenodeBandwidthRollup_By_StoragenodeId_And_IntervalStart_GreaterOrEqual(ctx,
			dbx.StoragenodeBandwidthRollup_StoragenodeId(nodeid), dbx.StoragenodeBandwidthRollup_IntervalStart(latestRollup),
			pageLimit, cursor)
		if err != nil {
			return Error.Wrap(err)
		}
		cursor = next
		for _, r := range rollups {
			nodeID, err := storj.NodeIDFromBytes(r.StoragenodeId)
			if err != nil {
				return Error.Wrap(err)
			}
			err = cb(ctx, &accounting.StoragenodeBandwidthRollup{
				NodeID:        nodeID,
				IntervalStart: r.IntervalStart,
				Action:        r.Action,
				Settled:       r.Settled,
			})
			if err != nil {
				return err
			}
		}
		if len(rollups) < pageLimit {
			return nil
		}
	}
}

func (db *StoragenodeAccounting) getBandwidthPhase2ByNodeSince(ctx context.Context, latestRollup time.Time, nodeid []byte,
	cb func(context.Context, *accounting.StoragenodeBandwidthRollup) error) (err error) {
	defer mon.Task()(&ctx)(&err)

	pageLimit := db.db.opts.ReadRollupBatchSize
	if pageLimit <= 0 {
		pageLimit = 10000
	}

	var cursor *dbx.Paged_StoragenodeBandwidthRollupPhase2_By_StoragenodeId_And_IntervalStart_GreaterOrEqual_Continuation
	for {
		rollups, next, err := db.db.Paged_StoragenodeBandwidthRollupPhase2_By_StoragenodeId_And_IntervalStart_GreaterOrEqual(ctx,
			dbx.StoragenodeBandwidthRollupPhase2_StoragenodeId(nodeid), dbx.StoragenodeBandwidthRollupPhase2_IntervalStart(latestRollup),
			pageLimit, cursor)
		if err != nil {
			return Error.Wrap(err)
		}
		cursor = next
		for _, r := range rollups {
			nodeID, err := storj.NodeIDFromBytes(r.StoragenodeId)
			if err != nil {
				return Error.Wrap(err)
			}
			err = cb(ctx, &accounting.StoragenodeBandwidthRollup{
				NodeID:        nodeID,
				IntervalStart: r.IntervalStart,
				Action:        r.Action,
				Settled:       r.Settled,
			})
			if err != nil {
				return err
			}
		}
		if len(rollups) < pageLimit {
			return nil
		}
	}
}

// GetBandwidthSince retrieves all storagenode_bandwidth_rollup entires since latestRollup.
func (db *StoragenodeAccounting) GetBandwidthSince(ctx context.Context, latestRollup time.Time,
	cb func(context.Context, *accounting.StoragenodeBandwidthRollup) error) (err error) {
	defer mon.Task()(&ctx)(&err)

	// This table's key structure is storagenode_id, interval_start, so we're going to try and make
	// things easier on the database by making individual requests node by node. This is also
	// going to allow us to avoid 16 minute queries.
	var nodeids [][]byte
	for {
		nodeids, err = db.getNodeIdsSince(ctx, latestRollup)
		if err != nil {
			if cockroachutil.NeedsRetry(err) {
				continue
			}
			return err
		}
		break
	}

	for _, nodeid := range nodeids {
		err = db.getBandwidthByNodeSince(ctx, latestRollup, nodeid, cb)
		if err != nil {
			return err
		}

		err = db.getBandwidthPhase2ByNodeSince(ctx, latestRollup, nodeid, cb)
		if err != nil {
			return err
		}
	}

	return nil

}

// SaveRollup records raw tallies of at rest data to the database.
func (db *StoragenodeAccounting) SaveRollup(ctx context.Context, latestRollup time.Time, stats accounting.RollupStats) (err error) {
	defer mon.Task()(&ctx)(&err)
	if len(stats) == 0 {
		return Error.New("In SaveRollup with empty nodeData")
	}

	batchSize := db.db.opts.SaveRollupBatchSize
	if batchSize <= 0 {
		batchSize = 1000
	}

	var rollups []*accounting.Rollup
	for _, arsByDate := range stats {
		for _, ar := range arsByDate {
			rollups = append(rollups, ar)
		}
	}
	finished := false

	for !finished {
		err = db.db.WithTx(ctx, func(ctx context.Context, tx *dbx.Tx) error {
			for i := 0; i < batchSize && len(rollups) > 0; i++ {
				ar := rollups[0]
				rollups = rollups[1:]

				nID := dbx.AccountingRollup_NodeId(ar.NodeID.Bytes())
				start := dbx.AccountingRollup_StartTime(ar.StartTime)
				put := dbx.AccountingRollup_PutTotal(ar.PutTotal)
				get := dbx.AccountingRollup_GetTotal(ar.GetTotal)
				audit := dbx.AccountingRollup_GetAuditTotal(ar.GetAuditTotal)
				getRepair := dbx.AccountingRollup_GetRepairTotal(ar.GetRepairTotal)
				putRepair := dbx.AccountingRollup_PutRepairTotal(ar.PutRepairTotal)
				atRest := dbx.AccountingRollup_AtRestTotal(ar.AtRestTotal)

				err := tx.ReplaceNoReturn_AccountingRollup(ctx, nID, start, put, get, audit, getRepair, putRepair, atRest)
				if err != nil {
					return err
				}
			}

			if len(rollups) == 0 {
				finished = true
				return tx.UpdateNoReturn_AccountingTimestamps_By_Name(ctx,
					dbx.AccountingTimestamps_Name(accounting.LastRollup),
					dbx.AccountingTimestamps_Update_Fields{
						Value: dbx.AccountingTimestamps_Value(latestRollup),
					},
				)
			}

			return nil
		})
		if err != nil {
			return Error.Wrap(err)
		}
	}
	return nil
}

<<<<<<< HEAD
// GetRollup retrieves tally and bandwidth rollup aggregations from the database
func (db *StoragenodeAccounting) GetRollup(ctx context.Context, nodeID storj.NodeID, start time.Time, end time.Time) (r []accounting.Rollup, err error) {
	defer mon.Task()(&ctx)(&err)
	err = db.db.WithTx(ctx, func(ctx context.Context, tx *dbx.Tx) error {
		nID := dbx.AccountingRollup_NodeId(nodeID.Bytes())
		arStart := dbx.AccountingRollup_StartTime(start)
		arEnd := dbx.AccountingRollup_StartTime(end)
		ars, err := tx.All_AccountingRollup_By_NodeId_And_StartTime_GreaterOrEqual_And_StartTime_Less(
			ctx,
			nID,
			arStart,
			arEnd,
		)
		if err != nil {
			return err
		}
		r = make([]accounting.Rollup, len(ars))
		for i, ar := range ars {
			arNodeID, _ := storj.NodeIDFromBytes(ar.NodeId)
			r[i] = accounting.Rollup{
				ID:             ar.Id,
				NodeID:         arNodeID,
				StartTime:      ar.StartTime,
				PutTotal:       ar.PutTotal,
				GetTotal:       ar.GetTotal,
				GetAuditTotal:  ar.GetAuditTotal,
				GetRepairTotal: ar.GetRepairTotal,
				PutRepairTotal: ar.PutRepairTotal,
				AtRestTotal:    ar.AtRestTotal,
			}
		}
		return err
	})
	return r, Error.Wrap(err)
}

// LastTimestamp records the greatest last tallied time
=======
// LastTimestamp records the greatest last tallied time.
>>>>>>> 376547c3
func (db *StoragenodeAccounting) LastTimestamp(ctx context.Context, timestampType string) (_ time.Time, err error) {
	defer mon.Task()(&ctx)(&err)
	lastTally := time.Time{}
	err = db.db.WithTx(ctx, func(ctx context.Context, tx *dbx.Tx) error {
		lt, err := tx.Find_AccountingTimestamps_Value_By_Name(ctx, dbx.AccountingTimestamps_Name(timestampType))
		if lt == nil {
			return tx.CreateNoReturn_AccountingTimestamps(ctx,
				dbx.AccountingTimestamps_Name(timestampType),
				dbx.AccountingTimestamps_Value(lastTally),
			)
		}
		lastTally = lt.Value
		return err
	})
	return lastTally, err
}

// QueryPaymentInfo queries Overlay, Accounting Rollup on nodeID.
func (db *StoragenodeAccounting) QueryPaymentInfo(ctx context.Context, start time.Time, end time.Time) (_ []*accounting.CSVRow, err error) {
	defer mon.Task()(&ctx)(&err)
	sqlStmt := `SELECT n.id, n.created_at, r.at_rest_total, r.get_repair_total,
		r.put_repair_total, r.get_audit_total, r.put_total, r.get_total, n.wallet, n.disqualified
		FROM (
			SELECT node_id, SUM(at_rest_total::decimal) AS at_rest_total, SUM(get_repair_total) AS get_repair_total,
			SUM(put_repair_total) AS put_repair_total, SUM(get_audit_total) AS get_audit_total,
			SUM(put_total) AS put_total, SUM(get_total) AS get_total
			FROM accounting_rollups
			WHERE start_time >= ? AND start_time < ?
			GROUP BY node_id
		) r
		LEFT JOIN nodes n ON n.id = r.node_id
		ORDER BY n.id`

	rows, err := db.db.DB.QueryContext(ctx, db.db.Rebind(sqlStmt), start.UTC(), end.UTC())
	if err != nil {
		return nil, Error.Wrap(err)
	}
	defer func() { err = errs.Combine(err, rows.Close()) }()

	csv := []*accounting.CSVRow{}
	for rows.Next() {
		var nodeID []byte
		r := &accounting.CSVRow{}
		var wallet sql.NullString
		var disqualified *time.Time
		err := rows.Scan(&nodeID, &r.NodeCreationDate, &r.AtRestTotal, &r.GetRepairTotal,
			&r.PutRepairTotal, &r.GetAuditTotal, &r.PutTotal, &r.GetTotal, &wallet, &disqualified)
		if err != nil {
			return csv, Error.Wrap(err)
		}
		if wallet.Valid {
			r.Wallet = wallet.String
		}
		id, err := storj.NodeIDFromBytes(nodeID)
		if err != nil {
			return csv, Error.Wrap(err)
		}
		r.NodeID = id
		r.Disqualified = disqualified
		csv = append(csv, r)
	}
	return csv, rows.Err()
}

// QueryStorageNodePeriodUsage returns usage invoices for nodes for a compensation period.
func (db *StoragenodeAccounting) QueryStorageNodePeriodUsage(ctx context.Context, period compensation.Period) (_ []accounting.StorageNodePeriodUsage, err error) {
	defer mon.Task()(&ctx)(&err)

	stmt := db.db.Rebind(`
		SELECT
			node_id,
			SUM(at_rest_total::decimal) AS at_rest_total,
			SUM(get_total) AS get_total,
			SUM(put_total) AS put_total,
			SUM(get_repair_total) AS get_repair_total,
			SUM(put_repair_total) AS put_repair_total,
			SUM(get_audit_total) AS get_audit_total
		FROM
			accounting_rollups
		WHERE
			start_time >= ? AND start_time < ?
		GROUP BY
			node_id
		ORDER BY
			node_id ASC
	`)

	rows, err := db.db.DB.QueryContext(ctx, stmt, period.StartDate(), period.EndDateExclusive())
	if err != nil {
		return nil, Error.Wrap(err)
	}
	defer func() { err = errs.Combine(err, rows.Close()) }()

	usages := []accounting.StorageNodePeriodUsage{}
	for rows.Next() {
		var nodeID []byte
		usage := accounting.StorageNodePeriodUsage{}
		if err := rows.Scan(
			&nodeID,
			&usage.AtRestTotal,
			&usage.GetTotal,
			&usage.PutTotal,
			&usage.GetRepairTotal,
			&usage.PutRepairTotal,
			&usage.GetAuditTotal,
		); err != nil {
			return nil, Error.Wrap(err)
		}

		usage.NodeID, err = storj.NodeIDFromBytes(nodeID)
		if err != nil {
			return nil, Error.Wrap(err)
		}
		usages = append(usages, usage)
	}
	return usages, rows.Err()
}

// QueryStorageNodeUsage returns slice of StorageNodeUsage for given period.
func (db *StoragenodeAccounting) QueryStorageNodeUsage(ctx context.Context, nodeID storj.NodeID, start time.Time, end time.Time) (_ []accounting.StorageNodeUsage, err error) {
	defer mon.Task()(&ctx)(&err)

	lastRollup, err := db.db.Find_AccountingTimestamps_Value_By_Name(ctx, dbx.AccountingTimestamps_Name(accounting.LastRollup))
	if err != nil {
		return nil, Error.Wrap(err)
	}
	if lastRollup == nil {
		return nil, nil
	}

	start, end = start.UTC(), end.UTC()

	query := `
		SELECT SUM(at_rest_total), (start_time at time zone 'UTC')::date as start_time
		FROM accounting_rollups
		WHERE node_id = $1
		AND $2 <= start_time AND start_time <= $3
		GROUP BY (start_time at time zone 'UTC')::date
		UNION
		SELECT SUM(data_total) AS at_rest_total, (interval_end_time at time zone 'UTC')::date AS start_time
				FROM storagenode_storage_tallies
				WHERE node_id = $1
				AND NOT EXISTS (
					SELECT 1 FROM accounting_rollups
					WHERE node_id = $1
					AND $2 <= start_time AND start_time <= $3
					AND (start_time at time zone 'UTC')::date = (interval_end_time at time zone 'UTC')::date
				)
				AND (SELECT value FROM accounting_timestamps WHERE name = $4) < interval_end_time AND interval_end_time <= $3
				GROUP BY (interval_end_time at time zone 'UTC')::date
		ORDER BY start_time;
	`

	rows, err := db.db.QueryContext(ctx, db.db.Rebind(query),
		nodeID, start, end, accounting.LastRollup,
	)
	if err != nil {
		return nil, Error.Wrap(err)
	}
	defer func() { err = errs.Combine(err, rows.Close()) }()

	var nodeStorageUsages []accounting.StorageNodeUsage
	for rows.Next() {
		var atRestTotal float64
		var startTime dbutil.NullTime

		err = rows.Scan(&atRestTotal, &startTime)
		if err != nil {
			return nil, Error.Wrap(err)
		}

		nodeStorageUsages = append(nodeStorageUsages, accounting.StorageNodeUsage{
			NodeID:      nodeID,
			StorageUsed: atRestTotal,
			Timestamp:   startTime.Time,
		})
	}

	return nodeStorageUsages, rows.Err()
}

// DeleteTalliesBefore deletes all raw tallies prior to some time.
func (db *StoragenodeAccounting) DeleteTalliesBefore(ctx context.Context, latestRollup time.Time) (err error) {
	defer mon.Task()(&ctx)(&err)
	deleteRawSQL := `DELETE FROM storagenode_storage_tallies WHERE interval_end_time < ?`
	_, err = db.db.DB.ExecContext(ctx, db.db.Rebind(deleteRawSQL), latestRollup)
	return err
}

// ArchiveRollupsBefore archives rollups older than a given time.
func (db *StoragenodeAccounting) ArchiveRollupsBefore(ctx context.Context, before time.Time, batchSize int) (nodeRollupsDeleted int, err error) {
	defer mon.Task()(&ctx)(&err)

	if batchSize <= 0 {
		return 0, nil
	}

	switch db.db.implementation {
	case dbutil.Cockroach:
		for {
			row := db.db.QueryRow(ctx, `
			WITH rollups_to_move AS (
				DELETE FROM storagenode_bandwidth_rollups
				WHERE interval_start <= $1
				LIMIT $2 RETURNING *
			), moved_rollups AS (
				INSERT INTO storagenode_bandwidth_rollup_archives SELECT * FROM rollups_to_move RETURNING *
			)
			SELECT count(*) FROM moved_rollups
			`, before, batchSize)

			var rowCount int
			err = row.Scan(&rowCount)
			if err != nil {
				return nodeRollupsDeleted, err
			}
			nodeRollupsDeleted += rowCount

			if rowCount < batchSize {
				break
			}
		}
	case dbutil.Postgres:
		storagenodeStatement := `
			WITH rollups_to_move AS (
				DELETE FROM storagenode_bandwidth_rollups
				WHERE interval_start <= $1
				RETURNING *
			), moved_rollups AS (
				INSERT INTO storagenode_bandwidth_rollup_archives SELECT * FROM rollups_to_move RETURNING *
			)
			SELECT count(*) FROM moved_rollups
		`
		row := db.db.DB.QueryRow(ctx, storagenodeStatement, before)
		var rowCount int
		err = row.Scan(&rowCount)
		if err != nil {
			return nodeRollupsDeleted, err
		}
		nodeRollupsDeleted = rowCount
	}
	return nodeRollupsDeleted, err
}

// GetRollupsSince retrieves all archived bandwidth rollup records since a given time.
func (db *StoragenodeAccounting) GetRollupsSince(ctx context.Context, since time.Time) (bwRollups []accounting.StoragenodeBandwidthRollup, err error) {
	defer mon.Task()(&ctx)(&err)

	pageLimit := db.db.opts.ReadRollupBatchSize
	if pageLimit <= 0 {
		pageLimit = 10000
	}

	var cursor *dbx.Paged_StoragenodeBandwidthRollup_By_IntervalStart_GreaterOrEqual_Continuation
	for {
		dbxRollups, next, err := db.db.Paged_StoragenodeBandwidthRollup_By_IntervalStart_GreaterOrEqual(ctx,
			dbx.StoragenodeBandwidthRollup_IntervalStart(since),
			pageLimit, cursor)
		if err != nil {
			return nil, Error.Wrap(err)
		}
		cursor = next
		for _, dbxRollup := range dbxRollups {
			id, err := storj.NodeIDFromBytes(dbxRollup.StoragenodeId)
			if err != nil {
				return nil, Error.Wrap(err)
			}
			bwRollups = append(bwRollups, accounting.StoragenodeBandwidthRollup{
				NodeID:        id,
				IntervalStart: dbxRollup.IntervalStart,
				Action:        dbxRollup.Action,
				Settled:       dbxRollup.Settled,
			})
		}
		if len(dbxRollups) < pageLimit {
			return bwRollups, nil
		}
	}
}

// GetArchivedRollupsSince retrieves all archived bandwidth rollup records since a given time.
func (db *StoragenodeAccounting) GetArchivedRollupsSince(ctx context.Context, since time.Time) (bwRollups []accounting.StoragenodeBandwidthRollup, err error) {
	defer mon.Task()(&ctx)(&err)

	pageLimit := db.db.opts.ReadRollupBatchSize
	if pageLimit <= 0 {
		pageLimit = 10000
	}

	var cursor *dbx.Paged_StoragenodeBandwidthRollupArchive_By_IntervalStart_GreaterOrEqual_Continuation
	for {
		dbxRollups, next, err := db.db.Paged_StoragenodeBandwidthRollupArchive_By_IntervalStart_GreaterOrEqual(ctx,
			dbx.StoragenodeBandwidthRollupArchive_IntervalStart(since),
			pageLimit, cursor)
		if err != nil {
			return nil, Error.Wrap(err)
		}
		cursor = next
		for _, dbxRollup := range dbxRollups {
			id, err := storj.NodeIDFromBytes(dbxRollup.StoragenodeId)
			if err != nil {
				return nil, Error.Wrap(err)
			}
			bwRollups = append(bwRollups, accounting.StoragenodeBandwidthRollup{
				NodeID:        id,
				IntervalStart: dbxRollup.IntervalStart,
				Action:        dbxRollup.Action,
				Settled:       dbxRollup.Settled,
			})
		}
		if len(dbxRollups) < pageLimit {
			return bwRollups, nil
		}
	}
}<|MERGE_RESOLUTION|>--- conflicted
+++ resolved
@@ -298,47 +298,7 @@
 	return nil
 }
 
-<<<<<<< HEAD
-// GetRollup retrieves tally and bandwidth rollup aggregations from the database
-func (db *StoragenodeAccounting) GetRollup(ctx context.Context, nodeID storj.NodeID, start time.Time, end time.Time) (r []accounting.Rollup, err error) {
-	defer mon.Task()(&ctx)(&err)
-	err = db.db.WithTx(ctx, func(ctx context.Context, tx *dbx.Tx) error {
-		nID := dbx.AccountingRollup_NodeId(nodeID.Bytes())
-		arStart := dbx.AccountingRollup_StartTime(start)
-		arEnd := dbx.AccountingRollup_StartTime(end)
-		ars, err := tx.All_AccountingRollup_By_NodeId_And_StartTime_GreaterOrEqual_And_StartTime_Less(
-			ctx,
-			nID,
-			arStart,
-			arEnd,
-		)
-		if err != nil {
-			return err
-		}
-		r = make([]accounting.Rollup, len(ars))
-		for i, ar := range ars {
-			arNodeID, _ := storj.NodeIDFromBytes(ar.NodeId)
-			r[i] = accounting.Rollup{
-				ID:             ar.Id,
-				NodeID:         arNodeID,
-				StartTime:      ar.StartTime,
-				PutTotal:       ar.PutTotal,
-				GetTotal:       ar.GetTotal,
-				GetAuditTotal:  ar.GetAuditTotal,
-				GetRepairTotal: ar.GetRepairTotal,
-				PutRepairTotal: ar.PutRepairTotal,
-				AtRestTotal:    ar.AtRestTotal,
-			}
-		}
-		return err
-	})
-	return r, Error.Wrap(err)
-}
-
-// LastTimestamp records the greatest last tallied time
-=======
 // LastTimestamp records the greatest last tallied time.
->>>>>>> 376547c3
 func (db *StoragenodeAccounting) LastTimestamp(ctx context.Context, timestampType string) (_ time.Time, err error) {
 	defer mon.Task()(&ctx)(&err)
 	lastTally := time.Time{}
