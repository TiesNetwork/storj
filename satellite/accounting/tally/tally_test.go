--- conflicted
+++ resolved
@@ -307,11 +307,7 @@
 	}, func(t *testing.T, ctx *testcontext.Context, planet *testplanet.Planet) {
 		planet.Satellites[0].Accounting.Tally.Loop.Pause()
 
-<<<<<<< HEAD
-		project1 := planet.Uplinks[1].ProjectID[planet.Satellites[0].ID()]
-=======
 		project1 := planet.Uplinks[1].Projects[0].ID
->>>>>>> 376547c3
 
 		data := testrand.Bytes(1 * memory.MB)
 
