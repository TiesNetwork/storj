// Copyright (C) 2019 Storj Labs, Inc.
// See LICENSE for copying information.

package gc

import (
	"context"
	"time"

	"github.com/spacemonkeygo/monkit/v3"
	"github.com/zeebo/errs"
	"go.uber.org/zap"

	"storj.io/common/bloomfilter"
	"storj.io/common/pb"
	"storj.io/common/rpc"
	"storj.io/common/storj"
	"storj.io/common/sync2"
	"storj.io/storj/satellite/metainfo"
	"storj.io/storj/satellite/overlay"
	"storj.io/uplink/private/piecestore"
)

var (
	// Error defines the gc service errors class.
	Error = errs.Class("gc service error")
	mon   = monkit.Package()
)

// Config contains configurable values for garbage collection.
type Config struct {
	Interval  time.Duration `help:"the time between each send of garbage collection filters to storage nodes" releaseDefault:"120h" devDefault:"10m"`
	Enabled   bool          `help:"set if garbage collection is enabled or not" releaseDefault:"true" devDefault:"true"`
	SkipFirst bool          `help:"if true, skip the first run of GC" releaseDefault:"true" devDefault:"false"`
<<<<<<< HEAD
=======
	RunInCore bool          `help:"if true, run garbage collection as part of the core" releaseDefault:"false" devDefault:"false"`

>>>>>>> 376547c3
	// value for InitialPieces currently based on average pieces per node
	InitialPieces     int           `help:"the initial number of pieces expected for a storage node to have, used for creating a filter" releaseDefault:"400000" devDefault:"10"`
	FalsePositiveRate float64       `help:"the false positive rate used for creating a garbage collection bloom filter" releaseDefault:"0.1" devDefault:"0.1"`
	ConcurrentSends   int           `help:"the number of nodes to concurrently send garbage collection bloom filters to" releaseDefault:"1" devDefault:"1"`
	RetainSendTimeout time.Duration `help:"the amount of time to allow a node to handle a retain request" default:"1m"`
}

// Service implements the garbage collection service.
//
// architecture: Chore
type Service struct {
	log    *zap.Logger
	config Config
	Loop   *sync2.Cycle

	dialer       rpc.Dialer
	overlay      overlay.DB
	metainfoLoop *metainfo.Loop
}

// RetainInfo contains info needed for a storage node to retain important data and delete garbage data.
type RetainInfo struct {
	Filter       *bloomfilter.Filter
	CreationDate time.Time
	Count        int
}

// NewService creates a new instance of the gc service.
func NewService(log *zap.Logger, config Config, dialer rpc.Dialer, overlay overlay.DB, loop *metainfo.Loop) *Service {
	return &Service{
		log:          log,
		config:       config,
		Loop:         sync2.NewCycle(config.Interval),
		dialer:       dialer,
		overlay:      overlay,
		metainfoLoop: loop,
	}
}

// Run starts the gc loop service.
func (service *Service) Run(ctx context.Context) (err error) {
	defer mon.Task()(&ctx)(&err)

	if !service.config.Enabled {
		return nil
	}

	if service.config.SkipFirst {
		// make sure the metainfo loop runs once
		err = service.metainfoLoop.Join(ctx, metainfo.NullObserver{})
		if err != nil {
			return err
		}
	}

	// load last piece counts from overlay db
	lastPieceCounts, err := service.overlay.AllPieceCounts(ctx)
	if err != nil {
		service.log.Error("error getting last piece counts", zap.Error(err))
	}
	if lastPieceCounts == nil {
		lastPieceCounts = make(map[storj.NodeID]int)
	}

	return service.Loop.Run(ctx, func(ctx context.Context) (err error) {
		defer mon.Task()(&ctx)(&err)

		pieceTracker := NewPieceTracker(service.log.Named("gc observer"), service.config, lastPieceCounts)

		// collect things to retain
		err = service.metainfoLoop.Join(ctx, pieceTracker)
		if err != nil {
			service.log.Error("error joining metainfoloop", zap.Error(err))
			return nil
		}

		// save piece counts in memory for next iteration
		for id := range lastPieceCounts {
			delete(lastPieceCounts, id)
		}
		for id, info := range pieceTracker.retainInfos {
			lastPieceCounts[id] = info.Count
		}

		// save piece counts to db for next satellite restart
		err = service.overlay.UpdatePieceCounts(ctx, lastPieceCounts)
		if err != nil {
			service.log.Error("error updating piece counts", zap.Error(err))
		}

		// monitor information
		for _, info := range pieceTracker.retainInfos {
			mon.IntVal("node_piece_count").Observe(int64(info.Count))
			mon.IntVal("retain_filter_size_bytes").Observe(info.Filter.Size())
		}

		// send retain requests
		limiter := sync2.NewLimiter(service.config.ConcurrentSends)
		for id, info := range pieceTracker.retainInfos {
			id, info := id, info
			limiter.Go(ctx, func() {
				err := service.sendRetainRequest(ctx, id, info)
				if err != nil {
					service.log.Warn("error sending retain info to node", zap.Stringer("Node ID", id), zap.Error(err))
				}
			})
		}
		limiter.Wait()

		return nil
	})
}

func (service *Service) sendRetainRequest(ctx context.Context, id storj.NodeID, info *RetainInfo) (err error) {
	defer mon.Task()(&ctx, id.String())(&err)

	log := service.log.Named(id.String())

	dossier, err := service.overlay.Get(ctx, id)
	if err != nil {
		return Error.Wrap(err)
	}

	if service.config.RetainSendTimeout > 0 {
		var cancel func()
		ctx, cancel = context.WithTimeout(ctx, service.config.RetainSendTimeout)
		defer cancel()
	}

	nodeurl := storj.NodeURL{
		ID:      id,
		Address: dossier.Address.Address,
	}

	client, err := piecestore.DialNodeURL(ctx, service.dialer, nodeurl, log, piecestore.DefaultConfig)
	if err != nil {
		return Error.Wrap(err)
	}
	defer func() {
		err = errs.Combine(err, Error.Wrap(client.Close()))
	}()

	err = client.Retain(ctx, &pb.RetainRequest{
		CreationDate: info.CreationDate,
		Filter:       info.Filter.Bytes(),
	})
	return Error.Wrap(err)
}<|MERGE_RESOLUTION|>--- conflicted
+++ resolved
@@ -32,11 +32,8 @@
 	Interval  time.Duration `help:"the time between each send of garbage collection filters to storage nodes" releaseDefault:"120h" devDefault:"10m"`
 	Enabled   bool          `help:"set if garbage collection is enabled or not" releaseDefault:"true" devDefault:"true"`
 	SkipFirst bool          `help:"if true, skip the first run of GC" releaseDefault:"true" devDefault:"false"`
-<<<<<<< HEAD
-=======
 	RunInCore bool          `help:"if true, run garbage collection as part of the core" releaseDefault:"false" devDefault:"false"`
 
->>>>>>> 376547c3
 	// value for InitialPieces currently based on average pieces per node
 	InitialPieces     int           `help:"the initial number of pieces expected for a storage node to have, used for creating a filter" releaseDefault:"400000" devDefault:"10"`
 	FalsePositiveRate float64       `help:"the false positive rate used for creating a garbage collection bloom filter" releaseDefault:"0.1" devDefault:"0.1"`
