--- conflicted
+++ resolved
@@ -161,256 +161,6 @@
 	return segmentSize, pieceSize * int64(len(pieces))
 }
 
-<<<<<<< HEAD
-// CommitSegmentOld commits segment metadata
-func (endpoint *Endpoint) CommitSegmentOld(ctx context.Context, req *pb.SegmentCommitRequestOld) (resp *pb.SegmentCommitResponseOld, err error) {
-	defer mon.Task()(&ctx)(&err)
-
-	keyInfo, err := endpoint.validateAuth(ctx, req.Header, macaroon.Action{
-		Op:            macaroon.ActionWrite,
-		Bucket:        req.Bucket,
-		EncryptedPath: req.Path,
-		Time:          time.Now(),
-	})
-	if err != nil {
-		return nil, rpcstatus.Error(rpcstatus.Unauthenticated, err.Error())
-	}
-
-	err = endpoint.validateBucket(ctx, req.Bucket)
-	if err != nil {
-		return nil, rpcstatus.Error(rpcstatus.InvalidArgument, err.Error())
-	}
-
-	err = endpoint.validateCommitSegment(ctx, req)
-	if err != nil {
-		return nil, rpcstatus.Error(rpcstatus.Internal, err.Error())
-	}
-
-	err = endpoint.filterValidPieces(ctx, req.Pointer, req.OriginalLimits)
-	if err != nil {
-		return nil, err
-	}
-
-	path, err := CreatePath(ctx, keyInfo.ProjectID, req.Segment, req.Bucket, req.Path)
-	if err != nil {
-		return nil, rpcstatus.Error(rpcstatus.InvalidArgument, err.Error())
-	}
-
-	exceeded, limit, err := endpoint.projectUsage.ExceedsStorageUsage(ctx, keyInfo.ProjectID)
-	if err != nil {
-		return nil, rpcstatus.Error(rpcstatus.Internal, err.Error())
-	}
-	if exceeded {
-		endpoint.log.Sugar().Errorf("monthly project limits are %s of storage and bandwidth usage. This limit has been exceeded for storage for projectID %s.",
-			limit, keyInfo.ProjectID,
-		)
-		return nil, rpcstatus.Error(rpcstatus.ResourceExhausted, "Exceeded Usage Limit")
-	}
-
-	// clear hashes so we don't store them
-	for _, piece := range req.GetPointer().GetRemote().GetRemotePieces() {
-		piece.Hash = nil
-	}
-	req.Pointer.PieceHashesVerified = true
-
-	segmentSize, totalStored := calculateSpaceUsed(req.Pointer)
-
-	// ToDo: Replace with hash & signature validation
-	// Ensure neither uplink or storage nodes are cheating on us
-	if req.Pointer.Type == pb.Pointer_REMOTE {
-		//We cannot have more redundancy than total/min
-		if float64(totalStored) > (float64(req.Pointer.SegmentSize)/float64(req.Pointer.Remote.Redundancy.MinReq))*float64(req.Pointer.Remote.Redundancy.Total) {
-			endpoint.log.Sugar().Debugf("data size mismatch, got segment: %d, pieces: %d, RS Min, Total: %d,%d", req.Pointer.SegmentSize, totalStored, req.Pointer.Remote.Redundancy.MinReq, req.Pointer.Remote.Redundancy.Total)
-			return nil, rpcstatus.Error(rpcstatus.InvalidArgument, "mismatched segment size and piece usage")
-		}
-	}
-
-	if err := endpoint.projectUsage.AddProjectStorageUsage(ctx, keyInfo.ProjectID, segmentSize); err != nil {
-		endpoint.log.Sugar().Errorf("Could not track new storage usage by project %q: %v", keyInfo.ProjectID, err)
-		// but continue. it's most likely our own fault that we couldn't track it, and the only thing
-		// that will be affected is our per-project bandwidth and storage limits.
-	}
-
-	err = endpoint.metainfo.UnsynchronizedPut(ctx, path, req.Pointer)
-	if err != nil {
-		return nil, rpcstatus.Error(rpcstatus.Internal, err.Error())
-	}
-
-	if req.Pointer.Type == pb.Pointer_INLINE {
-		// TODO or maybe use pointer.SegmentSize ??
-		err = endpoint.orders.UpdatePutInlineOrder(ctx, keyInfo.ProjectID, req.Bucket, int64(len(req.Pointer.InlineSegment)))
-		if err != nil {
-			return nil, rpcstatus.Error(rpcstatus.Internal, err.Error())
-		}
-	}
-
-	pointer, err := endpoint.metainfo.Get(ctx, path)
-	if err != nil {
-		return nil, rpcstatus.Error(rpcstatus.Internal, err.Error())
-	}
-
-	if len(req.OriginalLimits) > 0 {
-		endpoint.createRequests.Remove(req.OriginalLimits[0].SerialNumber)
-	}
-
-	return &pb.SegmentCommitResponseOld{Pointer: pointer}, nil
-}
-
-// DownloadSegmentOld gets Pointer incase of INLINE data or list of OrderLimit necessary to download remote data
-func (endpoint *Endpoint) DownloadSegmentOld(ctx context.Context, req *pb.SegmentDownloadRequestOld) (resp *pb.SegmentDownloadResponseOld, err error) {
-	defer mon.Task()(&ctx)(&err)
-
-	keyInfo, err := endpoint.validateAuth(ctx, req.Header, macaroon.Action{
-		Op:            macaroon.ActionRead,
-		Bucket:        req.Bucket,
-		EncryptedPath: req.Path,
-		Time:          time.Now(),
-	})
-	if err != nil {
-		return nil, rpcstatus.Error(rpcstatus.Unauthenticated, err.Error())
-	}
-
-	err = endpoint.validateBucket(ctx, req.Bucket)
-	if err != nil {
-		return nil, rpcstatus.Error(rpcstatus.InvalidArgument, err.Error())
-	}
-
-	bucketID := createBucketID(keyInfo.ProjectID, req.Bucket)
-
-	exceeded, limit, err := endpoint.projectUsage.ExceedsBandwidthUsage(ctx, keyInfo.ProjectID, bucketID)
-	if err != nil {
-		endpoint.log.Error("retrieving project bandwidth total", zap.Error(err))
-	}
-	if exceeded {
-		endpoint.log.Sugar().Errorf("monthly project limits are %s of storage and bandwidth usage. This limit has been exceeded for bandwidth for projectID %s.",
-			limit, keyInfo.ProjectID,
-		)
-		return nil, rpcstatus.Error(rpcstatus.ResourceExhausted, "Exceeded Usage Limit")
-	}
-
-	pointer, _, err := endpoint.getPointer(ctx, keyInfo.ProjectID, req.Segment, req.Bucket, req.Path)
-	if err != nil {
-		return nil, err
-	}
-
-	if pointer.Type == pb.Pointer_INLINE {
-		// TODO or maybe use pointer.SegmentSize ??
-		err := endpoint.orders.UpdateGetInlineOrder(ctx, keyInfo.ProjectID, req.Bucket, int64(len(pointer.InlineSegment)))
-		if err != nil {
-			return nil, rpcstatus.Error(rpcstatus.Internal, err.Error())
-		}
-		return &pb.SegmentDownloadResponseOld{Pointer: pointer}, nil
-	} else if pointer.Type == pb.Pointer_REMOTE && pointer.Remote != nil {
-		limits, privateKey, err := endpoint.orders.CreateGetOrderLimitsOld(ctx, bucketID, pointer)
-		if err != nil {
-			if orders.ErrDownloadFailedNotEnoughPieces.Has(err) {
-				endpoint.log.Sugar().Errorf("unable to create order limits for project id %s from api key id %s: %v.", keyInfo.ProjectID.String(), keyInfo.ID.String(), zap.Error(err))
-			}
-			return nil, rpcstatus.Error(rpcstatus.Internal, err.Error())
-		}
-		return &pb.SegmentDownloadResponseOld{Pointer: pointer, AddressedLimits: limits, PrivateKey: privateKey}, nil
-	}
-
-	return &pb.SegmentDownloadResponseOld{}, nil
-}
-
-// DeleteSegmentOld deletes segment metadata from satellite and returns OrderLimit array to remove them from storage node
-func (endpoint *Endpoint) DeleteSegmentOld(ctx context.Context, req *pb.SegmentDeleteRequestOld) (resp *pb.SegmentDeleteResponseOld, err error) {
-	defer mon.Task()(&ctx)(&err)
-
-	keyInfo, err := endpoint.validateAuth(ctx, req.Header, macaroon.Action{
-		Op:            macaroon.ActionDelete,
-		Bucket:        req.Bucket,
-		EncryptedPath: req.Path,
-		Time:          time.Now(),
-	})
-	if err != nil {
-		return nil, rpcstatus.Error(rpcstatus.Unauthenticated, err.Error())
-	}
-
-	err = endpoint.validateBucket(ctx, req.Bucket)
-	if err != nil {
-		return nil, rpcstatus.Error(rpcstatus.InvalidArgument, err.Error())
-	}
-
-	path, err := CreatePath(ctx, keyInfo.ProjectID, req.Segment, req.Bucket, req.Path)
-	if err != nil {
-		return nil, rpcstatus.Error(rpcstatus.InvalidArgument, err.Error())
-	}
-
-	// TODO refactor to use []byte directly
-	pointer, err := endpoint.metainfo.Get(ctx, path)
-	if err != nil {
-		if storj.ErrObjectNotFound.Has(err) {
-			return nil, rpcstatus.Error(rpcstatus.NotFound, err.Error())
-		}
-		return nil, rpcstatus.Error(rpcstatus.Internal, err.Error())
-	}
-
-	err = endpoint.metainfo.UnsynchronizedDelete(ctx, path)
-
-	if err != nil {
-		return nil, rpcstatus.Error(rpcstatus.Internal, err.Error())
-	}
-
-	if pointer.Type == pb.Pointer_REMOTE && pointer.Remote != nil {
-		bucketID := createBucketID(keyInfo.ProjectID, req.Bucket)
-		limits, privateKey, err := endpoint.orders.CreateDeleteOrderLimits(ctx, bucketID, pointer)
-		if err != nil {
-			return nil, rpcstatus.Error(rpcstatus.Internal, err.Error())
-		}
-
-		return &pb.SegmentDeleteResponseOld{AddressedLimits: limits, PrivateKey: privateKey}, nil
-	}
-
-	return &pb.SegmentDeleteResponseOld{}, nil
-}
-
-// ListSegmentsOld returns all Path keys in the Pointers bucket
-func (endpoint *Endpoint) ListSegmentsOld(ctx context.Context, req *pb.ListSegmentsRequestOld) (resp *pb.ListSegmentsResponseOld, err error) {
-	defer mon.Task()(&ctx)(&err)
-
-	keyInfo, err := endpoint.validateAuth(ctx, req.Header, macaroon.Action{
-		Op:            macaroon.ActionList,
-		Bucket:        req.Bucket,
-		EncryptedPath: req.Prefix,
-		Time:          time.Now(),
-	})
-	if err != nil {
-		return nil, rpcstatus.Error(rpcstatus.Unauthenticated, err.Error())
-	}
-
-	prefix, err := CreatePath(ctx, keyInfo.ProjectID, -1, req.Bucket, req.Prefix)
-	if err != nil {
-		return nil, rpcstatus.Error(rpcstatus.InvalidArgument, err.Error())
-	}
-
-	items, more, err := endpoint.metainfo.List(ctx, prefix, string(req.StartAfter), req.Recursive, req.Limit, req.MetaFlags)
-	if err != nil {
-		return nil, rpcstatus.Error(rpcstatus.Internal, err.Error())
-	}
-
-	segmentItems := make([]*pb.ListSegmentsResponseOld_Item, len(items))
-	for i, item := range items {
-		segmentItems[i] = &pb.ListSegmentsResponseOld_Item{
-			Path:     []byte(item.Path),
-			Pointer:  item.Pointer,
-			IsPrefix: item.IsPrefix,
-		}
-	}
-
-	return &pb.ListSegmentsResponseOld{Items: segmentItems, More: more}, nil
-}
-
-func createBucketID(projectID uuid.UUID, bucket []byte) []byte {
-	entries := make([]string, 0)
-	entries = append(entries, projectID.String())
-	entries = append(entries, string(bucket))
-	return []byte(storj.JoinPaths(entries...))
-}
-
-=======
->>>>>>> 376547c3
 // filterValidPieces filter out the invalid remote pieces held by pointer.
 //
 // This method expect the pointer to be valid, so it has to be validated before
@@ -1091,11 +841,7 @@
 		return nil, rpcstatus.Error(rpcstatus.Internal, "unable to commit object")
 	}
 
-<<<<<<< HEAD
-	err = endpoint.metainfo.UnsynchronizedPut(ctx, lastSegmentPath, lastSegmentPointer)
-=======
 	err = endpoint.metainfo.UnsynchronizedPut(ctx, lastSegmentLocation.Encode(), lastSegmentPointer)
->>>>>>> 376547c3
 	if err != nil {
 		endpoint.log.Error("unable to put pointer", zap.Error(err))
 		return nil, rpcstatus.Error(rpcstatus.Internal, "unable to commit object")
@@ -1635,158 +1381,6 @@
 	for i, orderLimit := range segmentID.OriginalOrderLimits {
 		orderLimits[i] = orderLimit.Limit
 	}
-<<<<<<< HEAD
-
-	err = endpoint.validatePointer(ctx, pointer, orderLimits)
-	if err != nil {
-		return nil, rpcstatus.Error(rpcstatus.InvalidArgument, err.Error())
-	}
-
-	err = endpoint.filterValidPieces(ctx, pointer, orderLimits)
-	if err != nil {
-		return nil, err
-	}
-
-	path, err := CreatePath(ctx, keyInfo.ProjectID, int64(segmentID.Index), streamID.Bucket, streamID.EncryptedPath)
-	if err != nil {
-		return nil, rpcstatus.Error(rpcstatus.InvalidArgument, err.Error())
-	}
-
-	exceeded, limit, err := endpoint.projectUsage.ExceedsStorageUsage(ctx, keyInfo.ProjectID)
-	if err != nil {
-		return nil, rpcstatus.Error(rpcstatus.Internal, err.Error())
-	}
-	if exceeded {
-		endpoint.log.Error("The project limit of storage and bandwidth has been exceeded",
-			zap.Int64("limit", limit.Int64()),
-			zap.Stringer("Project ID", keyInfo.ProjectID),
-		)
-		return nil, rpcstatus.Error(rpcstatus.ResourceExhausted, "Exceeded Usage Limit")
-	}
-
-	// clear hashes so we don't store them
-	for _, piece := range pointer.GetRemote().GetRemotePieces() {
-		piece.Hash = nil
-	}
-
-	segmentSize, totalStored := calculateSpaceUsed(pointer)
-
-	// ToDo: Replace with hash & signature validation
-	// Ensure neither uplink or storage nodes are cheating on us
-	if pointer.Type == pb.Pointer_REMOTE {
-		//We cannot have more redundancy than total/min
-		if float64(totalStored) > (float64(pointer.SegmentSize)/float64(pointer.Remote.Redundancy.MinReq))*float64(pointer.Remote.Redundancy.Total) {
-			endpoint.log.Debug("data size mismatch",
-				zap.Int64("segment", pointer.SegmentSize),
-				zap.Int64("pieces", totalStored),
-				zap.Int32("redundancy minimum requested", pointer.Remote.Redundancy.MinReq),
-				zap.Int32("redundancy total", pointer.Remote.Redundancy.Total),
-			)
-			return nil, rpcstatus.Error(rpcstatus.InvalidArgument, "mismatched segment size and piece usage")
-		}
-	}
-
-	if err := endpoint.projectUsage.AddProjectStorageUsage(ctx, keyInfo.ProjectID, segmentSize); err != nil {
-		endpoint.log.Error("Could not track new storage usage by project",
-			zap.Stringer("Project ID", keyInfo.ProjectID),
-			zap.Error(err),
-		)
-		// but continue. it's most likely our own fault that we couldn't track it, and the only thing
-		// that will be affected is our per-project bandwidth and storage limits.
-	}
-
-	err = endpoint.metainfo.UnsynchronizedPut(ctx, path, pointer)
-	if err != nil {
-		return nil, rpcstatus.Error(rpcstatus.Internal, err.Error())
-	}
-
-	return &pb.SegmentCommitResponse{
-		SuccessfulPieces: int32(len(pointer.Remote.RemotePieces)),
-	}, nil
-}
-
-// MakeInlineSegment makes inline segment on satellite
-func (endpoint *Endpoint) MakeInlineSegment(ctx context.Context, req *pb.SegmentMakeInlineRequest) (resp *pb.SegmentMakeInlineResponse, err error) {
-	defer mon.Task()(&ctx)(&err)
-
-	streamID, err := endpoint.unmarshalSatStreamID(ctx, req.StreamId)
-	if err != nil {
-		return nil, rpcstatus.Error(rpcstatus.InvalidArgument, err.Error())
-	}
-
-	keyInfo, err := endpoint.validateAuth(ctx, req.Header, macaroon.Action{
-		Op:            macaroon.ActionWrite,
-		Bucket:        streamID.Bucket,
-		EncryptedPath: streamID.EncryptedPath,
-		Time:          time.Now(),
-	})
-	if err != nil {
-		return nil, rpcstatus.Error(rpcstatus.Unauthenticated, err.Error())
-	}
-
-	if req.Position.Index < 0 {
-		return nil, rpcstatus.Error(rpcstatus.InvalidArgument, "segment index must be greater then 0")
-	}
-
-	path, err := CreatePath(ctx, keyInfo.ProjectID, int64(req.Position.Index), streamID.Bucket, streamID.EncryptedPath)
-	if err != nil {
-		return nil, rpcstatus.Error(rpcstatus.InvalidArgument, err.Error())
-	}
-
-	exceeded, limit, err := endpoint.projectUsage.ExceedsStorageUsage(ctx, keyInfo.ProjectID)
-	if err != nil {
-		return nil, rpcstatus.Error(rpcstatus.Internal, err.Error())
-	}
-	if exceeded {
-		endpoint.log.Sugar().Errorf("monthly project limits are %s of storage and bandwidth usage. This limit has been exceeded for storage for projectID %s.",
-			limit, keyInfo.ProjectID,
-		)
-		return nil, rpcstatus.Error(rpcstatus.ResourceExhausted, "Exceeded Usage Limit")
-	}
-
-	inlineUsed := int64(len(req.EncryptedInlineData))
-
-	if err := endpoint.projectUsage.AddProjectStorageUsage(ctx, keyInfo.ProjectID, inlineUsed); err != nil {
-		endpoint.log.Sugar().Errorf("Could not track new storage usage by project %v: %v", keyInfo.ProjectID, err)
-		// but continue. it's most likely our own fault that we couldn't track it, and the only thing
-		// that will be affected is our per-project bandwidth and storage limits.
-	}
-
-	metadata, err := proto.Marshal(&pb.SegmentMeta{
-		EncryptedKey: req.EncryptedKey,
-		KeyNonce:     req.EncryptedKeyNonce.Bytes(),
-	})
-
-	pointer := &pb.Pointer{
-		Type:           pb.Pointer_INLINE,
-		SegmentSize:    inlineUsed,
-		CreationDate:   streamID.CreationDate,
-		ExpirationDate: streamID.ExpirationDate,
-		InlineSegment:  req.EncryptedInlineData,
-		Metadata:       metadata,
-	}
-
-	err = endpoint.metainfo.UnsynchronizedPut(ctx, path, pointer)
-	if err != nil {
-		return nil, rpcstatus.Error(rpcstatus.Internal, err.Error())
-	}
-
-	err = endpoint.orders.UpdatePutInlineOrder(ctx, keyInfo.ProjectID, streamID.Bucket, inlineUsed)
-	if err != nil {
-		return nil, rpcstatus.Error(rpcstatus.Internal, err.Error())
-	}
-
-	endpoint.log.Info("Inline Segment Upload", zap.Stringer("Project ID", keyInfo.ProjectID), zap.String("operation", "put"), zap.String("type", "inline"))
-	mon.Meter("req_put_inline").Mark(1)
-
-	return &pb.SegmentMakeInlineResponse{}, nil
-}
-
-// BeginDeleteSegment begins segment deletion process
-func (endpoint *Endpoint) BeginDeleteSegment(ctx context.Context, req *pb.SegmentBeginDeleteRequest) (resp *pb.SegmentBeginDeleteResponse, err error) {
-	defer mon.Task()(&ctx)(&err)
-=======
->>>>>>> 376547c3
 
 	err = endpoint.validatePointer(ctx, pointer, orderLimits)
 	if err != nil {
@@ -2276,55 +1870,16 @@
 		}
 	}
 
-<<<<<<< HEAD
-	var (
-		nodesPieces = make(map[storj.NodeID][]storj.PieceID)
-		nodeIDs     storj.NodeIDList
-		piecesSize  int64
-	)
-
-	if !lastSegmentNotFound {
-		// first delete the last segment
-		pointer, err := endpoint.deletePointer(ctx, projectID, lastSegment, bucket, encryptedPath)
-		if err != nil {
-			if storj.ErrObjectNotFound.Has(err) {
-				endpoint.log.Warn(
-					"unexpected not found error while deleting a pointer, it may have been deleted concurrently",
-					zap.String("pointer_path",
-						fmt.Sprintf("%s/l/%s/%q", projectID, bucket, encryptedPath),
-					),
-					zap.String("segment", "l"),
-				)
-			} else {
-				endpoint.log.Error("unexpected error while deleting object pieces",
-					zap.Stringer("project_id", projectID),
-					zap.ByteString("bucket_name", bucket),
-					zap.Binary("encrypted_path", encryptedPath),
-					zap.Error(err),
-				)
-				return rpcstatus.Error(rpcstatus.Internal, err.Error())
-			}
-		}
-=======
 	return report, nil
 }
->>>>>>> 376547c3
 
 func (endpoint *Endpoint) deleteObjectsPieces(ctx context.Context, reqs ...*metabase.ObjectLocation) (report objectdeletion.Report, err error) {
 	// We should ignore client cancelling and always try to delete segments.
 	ctx = context2.WithoutCancellation(ctx)
 
-<<<<<<< HEAD
-				nodesPieces[piece.NodeId] = append(pieces, pieceID)
-			}
-			segmentSize, _ := calculateSpaceUsed(pointer)
-			piecesSize += segmentSize
-		}
-=======
 	results, err := endpoint.deleteObjects.Delete(ctx, reqs...)
 	if err != nil {
 		return report, err
->>>>>>> 376547c3
 	}
 
 	var requests []piecedeletion.Request
@@ -2347,9 +1902,6 @@
 				Pieces: pieces,
 			})
 		}
-
-		segmentSize, _ := calculateSpaceUsed(pointer)
-		piecesSize += segmentSize
 	}
 
 	if err := endpoint.deletePieces.Delete(ctx, requests, deleteObjectPiecesSuccessThreshold); err != nil {
@@ -2372,40 +1924,7 @@
 	if err != nil {
 		return nil, rpcstatus.Error(rpcstatus.InvalidArgument, "API key to revoke is not a macaroon")
 	}
-<<<<<<< HEAD
-
-	err = endpoint.deletePieces.DeletePieces(ctx, nodesPiecesList, deleteObjectPiecesSuccessThreshold)
-	if nil != err {
-		return err
-	}
-
-	if piecesSize != 0 {
-		if err := endpoint.projectUsage.AddProjectStorageUsage(ctx, projectID, -piecesSize); err != nil {
-			endpoint.log.Error("Could not track new storage usage by project",
-				zap.Stringer("Project ID", projectID),
-				zap.Error(err),
-			)
-			// but continue. it's most likely our own fault that we couldn't track it, and the only thing
-			// that will be affected is our per-project bandwidth and storage limits.
-		}
-	}
-
-	return nil
-}
-
-// deletePointer deletes a pointer returning the deleted pointer.
-//
-// If the pointer isn't found when getting or deleting it, it returns
-// storj.ErrObjectNotFound error.
-func (endpoint *Endpoint) deletePointer(
-	ctx context.Context, projectID uuid.UUID, segmentIndex int64, bucket, encryptedPath []byte,
-) (_ *pb.Pointer, err error) {
-	defer mon.Task()(&ctx, projectID, segmentIndex, bucket, encryptedPath)(&err)
-
-	pointer, path, err := endpoint.getPointer(ctx, projectID, segmentIndex, bucket, encryptedPath)
-=======
 	keyInfo, err := endpoint.validateRevoke(ctx, req.Header, macToRevoke)
->>>>>>> 376547c3
 	if err != nil {
 		return nil, err
 	}
